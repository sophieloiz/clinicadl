<h1 align="center">
  <a href="http://www.clinica.run">
    <img src="http://www.clinica.run/assets/images/clinica-icon-257x257.png" alt="Clinica Logo" width="120" height="120">
  </a>
  +
  <a href="https://pytorch.org/">
    <img src="https://pytorch.org/assets/images/pytorch-logo.png" alt="PyTorch Logo" width="120" height="120">
  </a>
  <br/>
  ClinicaDL
</h1>

<p align="center"><strong>Framework for the reproducible processing of neuroimaging data with deep learning methods</strong></p>

<p align="center">
  <a href="https://ci.inria.fr/clinicadl/job/AD-DL/job/master/">
    <img src="https://ci.inria.fr/clinicadl/buildStatus/icon?job=AD-DL%2Fmaster" alt="Build Status">
  </a>
  <a href="https://badge.fury.io/py/clinicadl">
    <img src="https://badge.fury.io/py/clinicadl.svg" alt="PyPI version">
  </a>
  <a href='https://clinicadl.readthedocs.io/en/latest/?badge=latest'>
    <img src='https://readthedocs.org/projects/clinicadl/badge/?version=latest' alt='Documentation Status' />
  </a>

</p>

<p align="center">
  <a href="https://clinicadl.readthedocs.io/">Documentation</a> |
  <a href="https://aramislab.paris.inria.fr/clinicadl/tuto/intro.html">Tutorial</a> |
  <a href="https://groups.google.com/forum/#!forum/clinica-user">Forum</a>
</p>


## About the project

This repository hosts ClinicaDL, the deep learning extension of [Clinica](https://github.com/aramis-lab/clinica), 
a python library to process neuroimaging data in [BIDS](https://bids.neuroimaging.io/index.html) format.

> **Disclaimer:** this software is **under development**. Some features can
change between different releases and/or commits.

To access the full documentation of the project, follow the link 
[https://clinicadl.readthedocs.io/](https://clinicadl.readthedocs.io/). 
If you find a problem when using it or if you want to provide us feedback,
please [open an issue](https://github.com/aramis-lab/ad-dl/issues) or write on
the [forum](https://groups.google.com/forum/#!forum/clinica-user).

## Getting started
ClinicaDL currently supports macOS and Linux.

We recommend to use `conda` or `virtualenv` for the installation of ClinicaDL
as it guarantees the correct management of libraries depending on common
packages:

```{.sourceCode .bash}
conda create --name ClinicaDL python=3.7
conda activate ClinicaDL
pip install clinicadl
```

:warning: **NEW!:** :warning:
> :reminder_ribbon: Visit our [hands-on tutorial web
site](https://aramislab.paris.inria.fr/clinicadl/tuto/intro.html) to start
using **ClinicaDL** directly in a Google Colab instance!

## Related Repositories

- [Clinica: Software platform for clinical neuroimaging studies](https://github.com/aramis-lab/clinica)
- [AD-DL: Convolutional neural networks for classification of Alzheimer's disease: Overview and reproducible evaluation](https://github.com/aramis-lab/AD-DL)
- [AD-ML: Framework for the reproducible classification of Alzheimer's disease using machine learning](https://github.com/aramis-lab/AD-ML)

## Citing us

<<<<<<< HEAD
- Wen, J., Thibeau-Sutre, E., Samper-González, J., Routier, A., Bottani, S., Durrleman, S., Burgos, N., and Colliot, O.: ‘Convolutional Neural Networks for Classification of Alzheimer’s Disease: Overview and Reproducible Evaluation’, *Medical Image Analysis*, 63: 101694, 2020. [doi:10.1016/j.media.2020.101694](https://doi.org/10.1016/j.media.2020.101694)
- Routier, A., Burgos, N., Díaz, M., Bacci, M., Bottani, S., El-Rifai O., Fontanella, S., Gori, P., Guillon, J., Guyot, A., Hassanaly, R., Jacquemont, T.,  Lu, P., Marcoux, A.,  Moreau, T., Samper-González, J., Teichmann, M., Thibeau-Sutre, E., Vaillant G., Wen, J., Wild, A., Habert, M.-O., Durrleman, S., and Colliot, O.: ‘Clinica: An Open Source Software Platform for Reproducible Clinical Neuroscience Studies’, 2021. [hal-02308126](https://hal.inria.fr/hal-02308126)
=======
- Wen, J., Thibeau-Sutre, E., Samper-González, J., Routier, A., Bottani, S., Durrleman, S., Burgos, N., and Colliot, O.: ‘Convolutional Neural Networks for Classification of Alzheimer’s Disease: Overview and Reproducible Evaluation’, *Medical Image Analysis*, 63: 101694, 2020. [doi:10.1016/j.media.2020.101694](https://doi.org/10.1016/j.media.2020.101694) [Open Access version](https://hal.archives-ouvertes.fr/hal-02562504v2/document)
- Routier, A., Burgos, N., Díaz, M., Bacci, M., Bottani, S., El-Rifai O., Fontanella, S., Gori, P., Guillon, J., Guyot, A., Hassanaly, R., Jacquemont, T.,  Lu, P., Marcoux, A.,  Moreau, T., Samper-González, J., Teichmann, M., Thibeau-Sutre, E., Vaillant G., Wen, J., Wild, A., Habert, M.-O., Durrleman, S., and Colliot, O.: ‘Clinica: An Open Source Software Platform for Reproducible Clinical Neuroscience Studies’, 2021. [hal-02308126](https://hal.inria.fr/hal-02308126)


## Reproducibility

To reproduce the results published in [Wen et al., MedIA, 2020](https://doi.org/10.1016/j.media.2020.101694) ([arXiv version](https://arxiv.org/abs/1904.07773))
please use the version of ClinicaDL tagged `[v0.0.1](https://github.com/aramis-lab/AD-DL/tree/v.0.0.1)`.
>>>>>>> c7526bbb
<|MERGE_RESOLUTION|>--- conflicted
+++ resolved
@@ -72,16 +72,5 @@
 
 ## Citing us
 
-<<<<<<< HEAD
-- Wen, J., Thibeau-Sutre, E., Samper-González, J., Routier, A., Bottani, S., Durrleman, S., Burgos, N., and Colliot, O.: ‘Convolutional Neural Networks for Classification of Alzheimer’s Disease: Overview and Reproducible Evaluation’, *Medical Image Analysis*, 63: 101694, 2020. [doi:10.1016/j.media.2020.101694](https://doi.org/10.1016/j.media.2020.101694)
-- Routier, A., Burgos, N., Díaz, M., Bacci, M., Bottani, S., El-Rifai O., Fontanella, S., Gori, P., Guillon, J., Guyot, A., Hassanaly, R., Jacquemont, T.,  Lu, P., Marcoux, A.,  Moreau, T., Samper-González, J., Teichmann, M., Thibeau-Sutre, E., Vaillant G., Wen, J., Wild, A., Habert, M.-O., Durrleman, S., and Colliot, O.: ‘Clinica: An Open Source Software Platform for Reproducible Clinical Neuroscience Studies’, 2021. [hal-02308126](https://hal.inria.fr/hal-02308126)
-=======
 - Wen, J., Thibeau-Sutre, E., Samper-González, J., Routier, A., Bottani, S., Durrleman, S., Burgos, N., and Colliot, O.: ‘Convolutional Neural Networks for Classification of Alzheimer’s Disease: Overview and Reproducible Evaluation’, *Medical Image Analysis*, 63: 101694, 2020. [doi:10.1016/j.media.2020.101694](https://doi.org/10.1016/j.media.2020.101694) [Open Access version](https://hal.archives-ouvertes.fr/hal-02562504v2/document)
-- Routier, A., Burgos, N., Díaz, M., Bacci, M., Bottani, S., El-Rifai O., Fontanella, S., Gori, P., Guillon, J., Guyot, A., Hassanaly, R., Jacquemont, T.,  Lu, P., Marcoux, A.,  Moreau, T., Samper-González, J., Teichmann, M., Thibeau-Sutre, E., Vaillant G., Wen, J., Wild, A., Habert, M.-O., Durrleman, S., and Colliot, O.: ‘Clinica: An Open Source Software Platform for Reproducible Clinical Neuroscience Studies’, 2021. [hal-02308126](https://hal.inria.fr/hal-02308126)
-
-
-## Reproducibility
-
-To reproduce the results published in [Wen et al., MedIA, 2020](https://doi.org/10.1016/j.media.2020.101694) ([arXiv version](https://arxiv.org/abs/1904.07773))
-please use the version of ClinicaDL tagged `[v0.0.1](https://github.com/aramis-lab/AD-DL/tree/v.0.0.1)`.
->>>>>>> c7526bbb
+- Routier, A., Burgos, N., Díaz, M., Bacci, M., Bottani, S., El-Rifai O., Fontanella, S., Gori, P., Guillon, J., Guyot, A., Hassanaly, R., Jacquemont, T.,  Lu, P., Marcoux, A.,  Moreau, T., Samper-González, J., Teichmann, M., Thibeau-Sutre, E., Vaillant G., Wen, J., Wild, A., Habert, M.-O., Durrleman, S., and Colliot, O.: ‘Clinica: An Open Source Software Platform for Reproducible Clinical Neuroscience Studies’, 2021. [hal-02308126](https://hal.inria.fr/hal-02308126)