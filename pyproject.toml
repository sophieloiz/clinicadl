--- conflicted
+++ resolved
@@ -1,10 +1,6 @@
 [tool.poetry]
 name = "clinicadl"
-<<<<<<< HEAD
-version = "1.3.1"
-=======
 version = "1.5.0"
->>>>>>> 7b688853
 description = "Framework for the reproducible processing of neuroimaging data with deep learning methods"
 license = "MIT"
 authors = ["ARAMIS Lab"]
@@ -32,11 +28,7 @@
 
 [tool.poetry.dependencies]
 python = ">=3.8,<3.11"
-<<<<<<< HEAD
-clinica = "^0.7.4"
-=======
 clinica = "^0.7.6"
->>>>>>> 7b688853
 torch = "^1.8.0"
 torchvision = "*"
 tensorboard = "*"
@@ -44,21 +36,14 @@
 pandas = "^1.2"
 numpy = "^1.17"
 scikit-learn = "^1.0"
-<<<<<<< HEAD
-scikit-image = "^0.19"
-=======
 scikit-image = "^0.21"
->>>>>>> 7b688853
 joblib = "^1.2.0"
 click = "^8"
 click-option-group = "^0.5"
 pynvml = "*"
-<<<<<<< HEAD
-=======
 torchio = "^0.18.90"
 # urllib3= "<2.0.0"
 #protobuf = "<3.2.0"
->>>>>>> 7b688853
 
 [tool.poetry.group.dev.dependencies]
 black = "*"
@@ -69,8 +54,6 @@
 pytest-xdist = "*"
 pytest-cov = "^3.0.0"
 
-<<<<<<< HEAD
-=======
 [tool.poetry.group.tracking]
 optional = true
 [tool.poetry.group.tracking.dependencies]
@@ -79,7 +62,6 @@
 codecarbon = "^2.3.1"
 
 
->>>>>>> 7b688853
 [tool.poetry.group.docs]
 optional = true
 [tool.poetry.group.docs.dependencies]
