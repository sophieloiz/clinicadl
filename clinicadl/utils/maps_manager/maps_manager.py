import json
import shutil
import subprocess
from datetime import datetime
from logging import getLogger
from pathlib import Path
from typing import Any, Dict, List, Optional, Tuple, Union

import pandas as pd
import torch
from torch.utils.data import DataLoader

from clinicadl.utils.caps_dataset.data import (
    get_transforms,
    load_data_test,
    return_dataset,
)
from clinicadl.utils.cmdline_utils import check_gpu
from clinicadl.utils.early_stopping import EarlyStopping
from clinicadl.utils.exceptions import (
    ClinicaDLArgumentError,
    ClinicaDLConfigurationError,
    ClinicaDLDataLeakageError,
    MAPSError,
)
from clinicadl.utils.logger import setup_logging
from clinicadl.utils.maps_manager.logwriter import LogWriter
from clinicadl.utils.maps_manager.maps_manager_utils import (
    add_default_values,
    change_path_to_str,
    change_str_to_path,
    read_json,
)
from clinicadl.utils.metric_module import RetainBest
from clinicadl.utils.network.network import Network
from clinicadl.utils.seed import get_seed, pl_worker_init_function, seed_everything

logger = getLogger("clinicadl.maps_manager")


level_list: List[str] = ["warning", "info", "debug"]
# TODO save weights on CPU for better compatibility


class MapsManager:
    def __init__(
        self,
        maps_path: Path,
        parameters: Dict[str, Any] = None,
        verbose: str = "info",
    ):
        """

        Parameters
        ----------
        maps_path: str (path)
            Path of the MAPS
        parameters: Dict[str, Any]
            Parameters of the training step. If given a new MAPS is created.
        verbose: str
            Logging level ("debug", "info", "warning")
        """
        self.maps_path = maps_path.resolve()
        if verbose is not None:
            if verbose not in level_list:
                raise ValueError(f"verbose value {verbose} must be in {level_list}.")
            setup_logging(level_list.index(verbose))

        # Existing MAPS
        if parameters is None:
            if not (maps_path / "maps.json").is_file():
                raise MAPSError(
                    f"MAPS was not found at {maps_path}."
                    f"To initiate a new MAPS please give a train_dict."
                )
            test_parameters = self.get_parameters()
            self.parameters = change_str_to_path(test_parameters)
            self.task_manager = self._init_task_manager(n_classes=self.output_size)
            self.split_name = (
                self._check_split_wording()
            )  # Used only for retro-compatibility

        # Initiate MAPS
        else:
            self._check_args(parameters)
            parameters["tsv_path"] = Path(parameters["tsv_path"])

            if (maps_path.is_dir() and maps_path.is_file()) or (  # Non-folder file
                maps_path.is_dir() and list(maps_path.iterdir())  # Non empty folder
            ):
                raise MAPSError(
                    f"You are trying to create a new MAPS at {maps_path} but "
                    f"this already corresponds to a file or a non-empty folder. \n"
                    f"Please remove it or choose another location."
                )
            (maps_path / "groups").mkdir(parents=True)

            logger.info(f"A new MAPS was created at {maps_path}")

            self.write_parameters(self.maps_path, self.parameters)

            self._write_requirements_version()

            self.split_name = "split"  # Used only for retro-compatibility
            self._write_training_data()
            self._write_train_val_groups()
            self._write_information()

    def __getattr__(self, name):
        """Allow to directly get the values in parameters attribute"""
        if name in self.parameters:
            return self.parameters[name]
        else:
            raise AttributeError(f"'MapsManager' object has no attribute '{name}'")

    def train(self, split_list: List[int] = None, overwrite: bool = False):
        """
        Performs the training task for a defined list of splits

        Args:
            split_list: list of splits on which the training task is performed.
                Default trains all splits of the cross-validation.
            overwrite: If True previously trained splits that are going to be trained
                are erased.

        Raises:
            MAPSError: If splits specified in input already exist and overwrite is False.
        """
        existing_splits = []

        split_manager = self._init_split_manager(split_list)
        for split in split_manager.split_iterator():
            split_path = self.maps_path / f"{self.split_name}-{split}"
            if split_path.is_dir():
                if overwrite:
                    shutil.rmtree(split_path)
                else:
                    existing_splits.append(split)

        if len(existing_splits) > 0:
            raise MAPSError(
                f"Splits {existing_splits} already exist. Please "
                f"specify a list of splits not intersecting the previous list, "
                f"or use overwrite to erase previously trained splits."
            )
        if self.multi_network:
            self._train_multi(split_list, resume=False)
        else:
            self._train_single(split_list, resume=False)

    def resume(self, split_list: List[int] = None):
        """
        Resumes the training task for a defined list of splits.

        Args:
            split_list: list of splits on which the training task is performed.
                Default trains all splits.

        Raises:
            MAPSError: If splits specified in input do not exist.
        """
        missing_splits = []
        split_manager = self._init_split_manager(split_list)

        for split in split_manager.split_iterator():
            if not (self.maps_path / f"{self.split_name}-{split}" / "tmp").is_dir():
                missing_splits.append(split)

        if len(missing_splits) > 0:
            raise MAPSError(
                f"Splits {missing_splits} were not initialized. "
                f"Please try train command on these splits and resume only others."
            )

        if self.multi_network:
            self._train_multi(split_list, resume=True)
        else:
            self._train_single(split_list, resume=True)

    def predict(
        self,
        data_group: str,
        caps_directory: Path = None,
        tsv_path: Path = None,
        split_list: List[int] = None,
        selection_metrics: List[str] = None,
        multi_cohort: bool = False,
        diagnoses: List[str] = (),
        use_labels: bool = True,
        batch_size: int = None,
        n_proc: int = None,
        gpu: bool = None,
        overwrite: bool = False,
        label: str = None,
        label_code: Optional[Dict[str, int]] = "default",
        save_tensor: bool = False,
        save_nifti: bool = False,
        save_latent_tensor: bool = False,
    ):
        """
        Performs the prediction task on a subset of caps_directory defined in a TSV file.

        Args:
            data_group: name of the data group tested.
            caps_directory: path to the CAPS folder. For more information please refer to
                [clinica documentation](https://aramislab.paris.inria.fr/clinica/docs/public/latest/CAPS/Introduction/).
                Default will load the value of an existing data group
            tsv_path: path to a TSV file containing the list of participants and sessions to test.
                Default will load the DataFrame of an existing data group
            split_list: list of splits to test. Default perform prediction on all splits available.
            selection_metrics (list[str]): list of selection metrics to test.
                Default performs the prediction on all selection metrics available.
            multi_cohort: If True considers that tsv_path is the path to a multi-cohort TSV.
            diagnoses: List of diagnoses to load if tsv_path is a split_directory.
                Default uses the same as in training step.
            use_labels: If True, the labels must exist in test meta-data and metrics are computed.
            batch_size: If given, sets the value of batch_size, else use the same as in training step.
            n_proc: If given, sets the value of num_workers, else use the same as in training step.
            gpu: If given, a new value for the device of the model will be computed.
            overwrite: If True erase the occurrences of data_group.
            label: Target label used for training (if network_task in [`regression`, `classification`]).
            label_code: dictionary linking the target values to a node number.
        """
        if split_list is None:
            split_list = self._find_splits()
        logger.debug(f"List of splits {split_list}")

        _, all_transforms = get_transforms(
            normalize=self.normalize,
            data_augmentation=self.data_augmentation,
            size_reduction=self.size_reduction,
            size_reduction_factor=self.size_reduction_factor,
        )

        group_df = None
        if tsv_path is not None:
            group_df = load_data_test(
                tsv_path,
                diagnoses if len(diagnoses) != 0 else self.diagnoses,
                multi_cohort=multi_cohort,
            )
        criterion = self.task_manager.get_criterion(self.loss)
        self._check_data_group(
            data_group,
            caps_directory,
            group_df,
            multi_cohort,
            overwrite,
            label=label,
        )
        for split in split_list:
            logger.info(f"Prediction of split {split}")
            group_df, group_parameters = self.get_group_info(data_group, split)
            # Find label code if not given
            if label is not None and label != self.label and label_code == "default":
                self.task_manager.generate_label_code(group_df, label)

            # Erase previous TSV files
            if selection_metrics is None:
                split_selection_metrics = self._find_selection_metrics(split)
            else:
                split_selection_metrics = selection_metrics
            for selection in split_selection_metrics:
                tsv_dir = (
                    self.maps_path
                    / f"{self.split_name}-{split}"
                    / f"best-{selection}"
                    / data_group
                )

                tsv_pattern = f"{data_group}*.tsv"

                for tsv_file in tsv_dir.glob(tsv_pattern):
                    tsv_file.unlink()

            if self.multi_network:
                for network in range(self.num_networks):
                    data_test = return_dataset(
                        group_parameters["caps_directory"],
                        group_df,
                        self.preprocessing_dict,
                        all_transformations=all_transforms,
                        multi_cohort=group_parameters["multi_cohort"],
                        label_presence=use_labels,
                        label=self.label if label is None else label,
                        label_code=self.label_code
                        if label_code == "default"
                        else label_code,
                        cnn_index=network,
                    )
                    test_loader = DataLoader(
                        data_test,
                        batch_size=batch_size
                        if batch_size is not None
                        else self.batch_size,
                        shuffle=False,
                        num_workers=n_proc if n_proc is not None else self.n_proc,
                    )
                    self._test_loader(
                        test_loader,
                        criterion,
                        data_group,
                        split,
                        split_selection_metrics,
                        use_labels=use_labels,
                        gpu=gpu,
                        network=network,
                    )
                    if save_tensor:
                        logger.debug("Saving tensors")
                        self._compute_output_tensors(
                            data_test,
                            data_group,
                            split,
                            selection_metrics,
                            gpu=gpu,
                            network=network,
                        )
                    if save_nifti:
                        self._compute_output_nifti(
                            data_test,
                            data_group,
                            split,
                            selection_metrics,
                            gpu=gpu,
                            network=network,
                        )
                    if save_latent_tensor:
                        self._compute_latent_tensors(
                            data_test,
                            data_group,
                            split,
                            selection_metrics,
                            gpu=gpu,
                            network=network,
                        )
            else:
                data_test = return_dataset(
                    group_parameters["caps_directory"],
                    group_df,
                    self.preprocessing_dict,
                    all_transformations=all_transforms,
                    multi_cohort=group_parameters["multi_cohort"],
                    label_presence=use_labels,
                    label=self.label if label is None else label,
                    label_code=self.label_code
                    if label_code == "default"
                    else label_code,
                )

                test_loader = DataLoader(
                    data_test,
                    batch_size=batch_size
                    if batch_size is not None
                    else self.batch_size,
                    shuffle=False,
                    num_workers=n_proc if n_proc is not None else self.n_proc,
                )
                self._test_loader(
                    test_loader,
                    criterion,
                    data_group,
                    split,
                    split_selection_metrics,
                    use_labels=use_labels,
                    gpu=gpu,
                )
                if save_tensor:
                    logger.debug("Saving tensors")
                    self._compute_output_tensors(
                        data_test,
                        data_group,
                        split,
                        selection_metrics,
                        gpu=gpu,
                    )
                if save_nifti:
                    self._compute_output_nifti(
                        data_test,
                        data_group,
                        split,
                        selection_metrics,
                        gpu=gpu,
                    )
                if save_latent_tensor:
                    self._compute_latent_tensors(
                        data_test,
                        data_group,
                        split,
                        selection_metrics,
                        gpu=gpu,
                    )

            self._ensemble_prediction(data_group, split, selection_metrics, use_labels)

    def interpret(
        self,
        data_group,
        name,
        method,
        caps_directory: Path = None,
        tsv_path: Path = None,
        split_list=None,
        selection_metrics=None,
        multi_cohort=False,
        diagnoses=(),
        target_node=0,
        save_individual=False,
        batch_size=None,
        n_proc=None,
        gpu=None,
        overwrite=False,
        overwrite_name=False,
        level=None,
        save_nifti=False,
    ):
        """
        Performs the interpretation task on a subset of caps_directory defined in a TSV file.
        The mean interpretation is always saved, to save the individual interpretations set save_individual to True.

        Parameters
        ----------
        data_group: str
            Name of the data group interpreted.
        name: str
            Name of the interpretation procedure.
        method: str
            Method used for extraction (ex: gradients, grad-cam...).
        caps_directory: str (Path)
            Path to the CAPS folder. For more information please refer to
            [clinica documentation](https://aramislab.paris.inria.fr/clinica/docs/public/latest/CAPS/Introduction/).
            Default will load the value of an existing data group.
        tsv_path: str (Path)
            Path to a TSV file containing the list of participants and sessions to test.
            Default will load the DataFrame of an existing data group.
        split_list: list of int
            List of splits to interpret. Default perform interpretation on all splits available.
        selection_metrics: list of str
            List of selection metrics to interpret.
            Default performs the interpretation on all selection metrics available.
        multi_cohort: bool
            If True considers that tsv_path is the path to a multi-cohort TSV.
        diagnoses: list of str
            List of diagnoses to load if tsv_path is a split_directory.
            Default uses the same as in training step.
        target_node: int
            Node from which the interpretation is computed.
        save_individual: bool
            If True saves the individual map of each participant / session couple.
        batch_size: int
            If given, sets the value of batch_size, else use the same as in training step.
        n_proc: int
            If given, sets the value of num_workers, else use the same as in training step.
        gpu: bool
            If given, a new value for the device of the model will be computed.
        overwrite: bool
            If True erase the occurrences of data_group.
        overwrite_name: bool
            If True erase the occurrences of name.
        level: int
            Layer number in the convolutional part after which the feature map is chosen.
        save_nifi : bool
            If True, save the interpretation map in nifti format.
        """

        from torch.utils.data import DataLoader

        from clinicadl.interpret.gradients import method_dict

        if method not in method_dict.keys():
            raise NotImplementedError(
                f"Interpretation method {method} is not implemented. "
                f"Please choose in {method_dict.keys()}"
            )

        if split_list is None:
            split_list = self._find_splits()
        logger.debug(f"List of splits {split_list}")

        if self.multi_network:
            raise NotImplementedError(
                "The interpretation of multi-network framework is not implemented."
            )

        _, all_transforms = get_transforms(
            normalize=self.normalize,
            data_augmentation=self.data_augmentation,
            size_reduction=self.size_reduction,
            size_reduction_factor=self.size_reduction_factor,
        )

        group_df = None
        if tsv_path is not None:
            group_df = load_data_test(
                tsv_path,
                diagnoses if len(diagnoses) != 0 else self.diagnoses,
                multi_cohort=multi_cohort,
            )
        self._check_data_group(
            data_group, caps_directory, group_df, multi_cohort, overwrite
        )

        for split in split_list:
            logger.info(f"Interpretation of split {split}")
            df_group, parameters_group = self.get_group_info(data_group, split)

            data_test = return_dataset(
                parameters_group["caps_directory"],
                df_group,
                self.preprocessing_dict,
                all_transformations=all_transforms,
                multi_cohort=parameters_group["multi_cohort"],
                label_presence=False,
                label_code=self.label_code,
                label=self.label,
            )
            test_loader = DataLoader(
                data_test,
                batch_size=batch_size if batch_size is not None else self.batch_size,
                shuffle=False,
                num_workers=n_proc if n_proc is not None else self.n_proc,
            )

            if selection_metrics is None:
                selection_metrics = self._find_selection_metrics(split)

            for selection_metric in selection_metrics:
                logger.info(f"Interpretation of metric {selection_metric}")
                results_path = (
                    self.maps_path
                    / f"{self.split_name}-{split}"
                    / f"best-{selection_metric}"
                    / data_group
                    / f"interpret-{name}"
                )

                if (results_path).is_dir():
                    if overwrite_name:
                        shutil.rmtree(results_path)
                    else:
                        raise MAPSError(
                            f"Interpretation name {name} is already written. "
                            f"Please choose another name or set overwrite_name to True."
                        )
                results_path.mkdir(parents=True)

                model, _ = self._init_model(
                    transfer_path=self.maps_path,
                    split=split,
                    transfer_selection=selection_metric,
                    gpu=gpu,
                )

                interpreter = method_dict[method](model)

                cum_maps = [0] * data_test.elem_per_image
                for data in test_loader:
                    images = data["image"].to(model.device)

                    map_pt = interpreter.generate_gradients(
                        images, target_node, level=level
                    )
                    for i in range(len(data["participant_id"])):
                        mode_id = data[f"{self.mode}_id"][i]
                        cum_maps[mode_id] += map_pt[i]
                        if save_individual:
                            single_path = (
                                results_path
                                / f"{data['participant_id'][i]}_{data['session_id'][i]}_{self.mode}-{data[f'{self.mode}_id'][i]}_map.pt"
                            )
                            torch.save(map_pt[i], single_path)
                            if save_nifti:
                                import nibabel as nib
                                from numpy import eye

                                single_nifti_path = (
                                    results_path
                                    / f"{data['participant_id'][i]}_{data['session_id'][i]}_{self.mode}-{data[f'{self.mode}_id'][i]}_map.nii.gz"
                                )

                                output_nii = nib.Nifti1Image(map_pt[i].numpy(), eye(4))
                                nib.save(output_nii, single_nifti_path)

                for i, mode_map in enumerate(cum_maps):
                    mode_map /= len(data_test)

                    torch.save(
                        mode_map,
                        results_path / f"mean_{self.mode}-{i}_map.pt",
                    )
                    if save_nifti:
                        import nibabel as nib
                        from numpy import eye

                        output_nii = nib.Nifti1Image(mode_map, eye(4))
                        nib.save(
                            output_nii,
                            results_path / f"mean_{self.mode}-{i}_map.nii.gz",
                        )

    ###################################
    # High-level functions templates  #
    ###################################
    def _train_single(self, split_list=None, resume=False):
        """
        Trains a single CNN for all inputs.

        Args:
            split_list (list[int]): list of splits that are trained.
            resume (bool): If True the job is resumed from checkpoint.
        """
        from torch.utils.data import DataLoader

        train_transforms, all_transforms = get_transforms(
            normalize=self.normalize,
            data_augmentation=self.data_augmentation,
            size_reduction=self.size_reduction,
            size_reduction_factor=self.size_reduction_factor,
        )
        split_manager = self._init_split_manager(split_list)
        for split in split_manager.split_iterator():
            logger.info(f"Training split {split}")
            seed_everything(self.seed, self.deterministic, self.compensation)

            split_df_dict = split_manager[split]

            logger.debug("Loading training data...")
            data_train = return_dataset(
                self.caps_directory,
                split_df_dict["train"],
                self.preprocessing_dict,
                train_transformations=train_transforms,
                all_transformations=all_transforms,
                multi_cohort=self.multi_cohort,
                label=self.label,
                label_code=self.label_code,
            )
            logger.debug("Loading validation data...")
            data_valid = return_dataset(
                self.caps_directory,
                split_df_dict["validation"],
                self.preprocessing_dict,
                train_transformations=train_transforms,
                all_transformations=all_transforms,
                multi_cohort=self.multi_cohort,
                label=self.label,
                label_code=self.label_code,
            )
            train_sampler = self.task_manager.generate_sampler(data_train, self.sampler)
            logger.debug(
                f"Getting train and validation loader with batch size {self.batch_size}"
            )
            train_loader = DataLoader(
                data_train,
                batch_size=self.batch_size,
                sampler=train_sampler,
                num_workers=self.n_proc,
                worker_init_fn=pl_worker_init_function,
            )
            logger.debug(f"Train loader size is {len(train_loader)}")
            valid_loader = DataLoader(
                data_valid,
                batch_size=self.batch_size,
                shuffle=False,
                num_workers=self.n_proc,
            )
            logger.debug(f"Validation loader size is {len(valid_loader)}")

            self._train(
                train_loader,
                valid_loader,
                split,
                resume=resume,
            )

            self._ensemble_prediction(
                "train",
                split,
                self.selection_metrics,
            )
            self._ensemble_prediction(
                "validation",
                split,
                self.selection_metrics,
            )

            self._erase_tmp(split)

    def _train_multi(self, split_list: List[int] = None, resume: bool = False):
        """
        Trains a single CNN per element in the image.

        Args:
            split_list: list of splits that are trained.
            resume: If True the job is resumed from checkpoint.
        """
        from torch.utils.data import DataLoader

        train_transforms, all_transforms = get_transforms(
            normalize=self.normalize,
            data_augmentation=self.data_augmentation,
            size_reduction=self.size_reduction,
            size_reduction_factor=self.size_reduction_factor,
        )

        split_manager = self._init_split_manager(split_list)
        for split in split_manager.split_iterator():
            logger.info(f"Training split {split}")
            seed_everything(self.seed, self.deterministic, self.compensation)

            split_df_dict = split_manager[split]

            first_network = 0
            if resume:
                training_logs = [
                    int(network_folder.split("-")[1])
                    for network_folder in list(
                        (
                            self.maps_path
                            / f"{self.split_name}-{split}"
                            / "training_logs"
                        ).iterdir()
                    )
                ]
                first_network = max(training_logs)
                if not (self.maps_path / "tmp").is_dir():
                    first_network += 1
                    resume = False

            for network in range(first_network, self.num_networks):
                logger.info(f"Train network {network}")

                data_train = return_dataset(
                    self.caps_directory,
                    split_df_dict["train"],
                    self.preprocessing_dict,
                    train_transformations=train_transforms,
                    all_transformations=all_transforms,
                    multi_cohort=self.multi_cohort,
                    label=self.label,
                    label_code=self.label_code,
                    cnn_index=network,
                )
                data_valid = return_dataset(
                    self.caps_directory,
                    split_df_dict["validation"],
                    self.preprocessing_dict,
                    train_transformations=train_transforms,
                    all_transformations=all_transforms,
                    multi_cohort=self.multi_cohort,
                    label=self.label,
                    label_code=self.label_code,
                    cnn_index=network,
                )

                train_sampler = self.task_manager.generate_sampler(
                    data_train, self.sampler
                )
                train_loader = DataLoader(
                    data_train,
                    batch_size=self.batch_size,
                    sampler=train_sampler,
                    num_workers=self.n_proc,
                    worker_init_fn=pl_worker_init_function,
                )

                valid_loader = DataLoader(
                    data_valid,
                    batch_size=self.batch_size,
                    shuffle=False,
                    num_workers=self.n_proc,
                )

                self._train(
                    train_loader,
                    valid_loader,
                    split,
                    network,
                    resume=resume,
                )
                resume = False

            self._ensemble_prediction(
                "train",
                split,
                self.selection_metrics,
            )
            self._ensemble_prediction(
                "validation",
                split,
                self.selection_metrics,
            )

            self._erase_tmp(split)

    def _train(
        self,
        train_loader,
        valid_loader,
        split,
        network=None,
        resume=False,
    ):
        """
        Core function shared by train and resume.

        Args:
            train_loader (torch.utils.data.DataLoader): DataLoader wrapping the training set.
            valid_loader (torch.utils.data.DataLoader): DataLoader wrapping the validation set.
            split (int): Index of the split trained.
            network (int): Index of the network trained (used in multi-network setting only).
            resume (bool): If True the job is resumed from the checkpoint.
        """

        model, beginning_epoch = self._init_model(
            split=split,
            resume=resume,
            transfer_path=self.transfer_path,
            transfer_selection=self.transfer_selection_metric,
        )
        criterion = self.task_manager.get_criterion(self.loss)
        logger.info(f"Criterion for {self.network_task} is {criterion}")
        optimizer = self._init_optimizer(model, split=split, resume=resume)
        logger.debug(f"Optimizer used for training is optimizer")

        model.train()
        train_loader.dataset.train()

        early_stopping = EarlyStopping(
            "min", min_delta=self.tolerance, patience=self.patience
        )
        metrics_valid = {"loss": None}

        log_writer = LogWriter(
            self.maps_path,
            self.task_manager.evaluation_metrics + ["loss"],
            split,
            resume=resume,
            beginning_epoch=beginning_epoch,
            network=network,
        )
        epoch = log_writer.beginning_epoch

        retain_best = RetainBest(selection_metrics=list(self.selection_metrics))

        profiler = self._init_profiler()

        while epoch < self.epochs and not early_stopping.step(metrics_valid["loss"]):
            logger.info(f"Beginning epoch {epoch}.")

            model.zero_grad()
            evaluation_flag, step_flag = True, True

<<<<<<< HEAD
            for i, data in enumerate(train_loader):
                _, loss_dict = model.compute_outputs_and_loss(data, criterion)
                logger.debug(f"Train loss dictionnary {loss_dict}")
                loss = loss_dict["loss"]
                loss.backward()

                if (i + 1) % self.accumulation_steps == 0:
                    step_flag = False
                    optimizer.step()
                    optimizer.zero_grad()

                    del loss

                    # Evaluate the model only when no gradients are accumulated
                    if (
                        self.evaluation_steps != 0
                        and (i + 1) % self.evaluation_steps == 0
                    ):
                        evaluation_flag = False
=======
            with profiler:
                for i, data in enumerate(train_loader):
                    _, loss_dict = model.compute_outputs_and_loss(data, criterion)
                    logger.debug(f"Train loss dictionnary {loss_dict}")
                    loss = loss_dict["loss"]
                    loss.backward()

                    if (i + 1) % self.accumulation_steps == 0:
                        step_flag = False
                        optimizer.step()
                        optimizer.zero_grad()

                        del loss

                        # Evaluate the model only when no gradients are accumulated
                        if (
                            self.evaluation_steps != 0
                            and (i + 1) % self.evaluation_steps == 0
                        ):
                            evaluation_flag = False

                            _, metrics_train = self.task_manager.test(
                                model, train_loader, criterion
                            )
                            _, metrics_valid = self.task_manager.test(
                                model, valid_loader, criterion
                            )
>>>>>>> 1b71810c

                            model.train()
                            train_loader.dataset.train()

                            log_writer.step(
                                epoch,
                                i,
                                metrics_train,
                                metrics_valid,
                                len(train_loader),
                            )
                            logger.info(
                                f"{self.mode} level training loss is {metrics_train['loss']} "
                                f"at the end of iteration {i}"
                            )
                            logger.info(
                                f"{self.mode} level validation loss is {metrics_valid['loss']} "
                                f"at the end of iteration {i}"
                            )

                    profiler.step()

            # If no step has been performed, raise Exception
            if step_flag:
                raise Exception(
                    "The model has not been updated once in the epoch. The accumulation step may be too large."
                )

            # If no evaluation has been performed, warn the user
            elif evaluation_flag and self.evaluation_steps != 0:
                logger.warning(
                    f"Your evaluation steps {self.evaluation_steps} are too big "
                    f"compared to the size of the dataset. "
                    f"The model is evaluated only once at the end epochs."
                )

            # Update weights one last time if gradients were computed without update
            if (i + 1) % self.accumulation_steps != 0:
                optimizer.step()
                optimizer.zero_grad()

            # Always test the results and save them once at the end of the epoch
            model.zero_grad()
            logger.debug(f"Last checkpoint at the end of the epoch {epoch}")

            _, metrics_train = self.task_manager.test(model, train_loader, criterion)
            _, metrics_valid = self.task_manager.test(model, valid_loader, criterion)

            model.train()
            train_loader.dataset.train()

            log_writer.step(epoch, i, metrics_train, metrics_valid, len(train_loader))
            logger.info(
                f"{self.mode} level training loss is {metrics_train['loss']} "
                f"at the end of iteration {i}"
            )
            logger.info(
                f"{self.mode} level validation loss is {metrics_valid['loss']} "
                f"at the end of iteration {i}"
            )

            # Save checkpoints and best models
            best_dict = retain_best.step(metrics_valid)
            self._write_weights(
                {
                    "model": model.state_dict(),
                    "epoch": epoch,
                    "name": self.architecture,
                },
                best_dict,
                split,
                network=network,
            )
            self._write_weights(
                {
                    "optimizer": optimizer.state_dict(),
                    "epoch": epoch,
                    "name": self.optimizer,
                },
                None,
                split,
                filename="optimizer.pth.tar",
            )

            epoch += 1

        self._test_loader(
            train_loader,
            criterion,
            "train",
            split,
            self.selection_metrics,
            network=network,
        )
        self._test_loader(
            valid_loader,
            criterion,
            "validation",
            split,
            self.selection_metrics,
            network=network,
        )

        if self.task_manager.save_outputs:
            self._compute_output_tensors(
                train_loader.dataset,
                "train",
                split,
                self.selection_metrics,
                nb_images=1,
                network=network,
            )
            self._compute_output_tensors(
                train_loader.dataset,
                "validation",
                split,
                self.selection_metrics,
                nb_images=1,
                network=network,
            )

    def _test_loader(
        self,
        dataloader,
        criterion,
        data_group,
        split,
        selection_metrics,
        use_labels=True,
        gpu=None,
        network=None,
    ):
        """
        Launches the testing task on a dataset wrapped by a DataLoader and writes prediction TSV files.

        Args:
            dataloader (torch.utils.data.DataLoader): DataLoader wrapping the test CapsDataset.
            criterion (torch.nn.modules.loss._Loss): optimization criterion used during training.
            data_group (str): name of the data group used for the testing task.
            split (int): Index of the split used to train the model tested.
            selection_metrics (list[str]): List of metrics used to select the best models which are tested.
            use_labels (bool): If True, the labels must exist in test meta-data and metrics are computed.
            gpu (bool): If given, a new value for the device of the model will be computed.
            network (int): Index of the network tested (only used in multi-network setting).
        """
        for selection_metric in selection_metrics:
<<<<<<< HEAD
            log_dir = path.join(
                self.maps_path,
                f"{self.split_name}-{split}",
                f"best-{selection_metric}",
                data_group,
=======
            log_dir = (
                self.maps_path
                / f"{self.split_name}-{split}"
                / f"best-{selection_metric}"
                / data_group
>>>>>>> 1b71810c
            )
            self.write_description_log(
                log_dir,
                data_group,
                dataloader.dataset.caps_dict,
                dataloader.dataset.df,
            )

            # load the best trained model during the training
            model, _ = self._init_model(
                transfer_path=self.maps_path,
                split=split,
                transfer_selection=selection_metric,
                gpu=gpu,
                network=network,
            )
            prediction_df, metrics = self.task_manager.test(
                model, dataloader, criterion, use_labels=use_labels
            )
            if use_labels:
                if network is not None:
                    metrics[f"{self.mode}_id"] = network
                logger.info(
                    f"{self.mode} level {data_group} loss is {metrics['loss']} for model selected on {selection_metric}"
                )

            # Replace here
            self._mode_level_to_tsv(
                prediction_df, metrics, split, selection_metric, data_group=data_group
            )

    def _compute_output_nifti(
        self,
        dataset,
        data_group,
        split,
        selection_metrics,
        gpu=None,
        network=None,
    ):
        """
        Computes the output nifti images and saves them in the MAPS.

        Args:
            dataset (clinicadl.utils.caps_dataset.data.CapsDataset): wrapper of the data set.
            data_group (str): name of the data group used for the task.
            split (int): split number.
            selection_metrics (list[str]): metrics used for model selection.
            gpu (bool): If given, a new value for the device of the model will be computed.
            network (int): Index of the network tested (only used in multi-network setting).
        # Raise an error if mode is not image
        """
        import nibabel as nib
        from numpy import eye

        for selection_metric in selection_metrics:
            # load the best trained model during the training
            model, _ = self._init_model(
                transfer_path=self.maps_path,
                split=split,
                transfer_selection=selection_metric,
                gpu=gpu,
                network=network,
            )

            nifti_path = (
                self.maps_path
                / f"{self.split_name}-{split}"
                / f"best-{selection_metric}"
                / data_group
                / "nifti_images"
            )
            nifti_path.mkdir(parents=True, exist_ok=True)

            nb_imgs = len(dataset)
            for i in range(nb_imgs):
                data = dataset[i]
                image = data["image"]
                output = (
                    model.predict(image.unsqueeze(0).to(model.device))
                    .squeeze(0)
                    .detach()
                    .cpu()
                )
                # Convert tensor to nifti image with appropriate affine
                input_nii = nib.Nifti1Image(image[0].detach().cpu().numpy(), eye(4))
                output_nii = nib.Nifti1Image(output[0].numpy(), eye(4))
                # Create file name according to participant and session id
                participant_id = data["participant_id"]
                session_id = data["session_id"]
                input_filename = f"{participant_id}_{session_id}_image_input.nii.gz"
                output_filename = f"{participant_id}_{session_id}_image_output.nii.gz"
                nib.save(input_nii, nifti_path / input_filename)
                nib.save(output_nii, nifti_path / output_filename)

    def _compute_output_tensors(
        self,
        dataset,
        data_group,
        split,
        selection_metrics,
        nb_images=None,
        gpu=None,
        network=None,
    ):
        """
        Compute the output tensors and saves them in the MAPS.

        Args:
            dataset (clinicadl.utils.caps_dataset.data.CapsDataset): wrapper of the data set.
            data_group (str): name of the data group used for the task.
            split (int): split number.
            selection_metrics (list[str]): metrics used for model selection.
            nb_images (int): number of full images to write. Default computes the outputs of the whole data set.
            gpu (bool): If given, a new value for the device of the model will be computed.
            network (int): Index of the network tested (only used in multi-network setting).
        """
        for selection_metric in selection_metrics:
            # load the best trained model during the training
            model, _ = self._init_model(
                transfer_path=self.maps_path,
                split=split,
                transfer_selection=selection_metric,
                gpu=gpu,
                network=network,
            )

            tensor_path = (
                self.maps_path
                / f"{self.split_name}-{split}"
                / f"best-{selection_metric}"
                / data_group
                / "tensors"
            )
            tensor_path.mkdir(parents=True, exist_ok=True)

            if nb_images is None:  # Compute outputs for the whole data set
                nb_modes = len(dataset)
            else:
                nb_modes = nb_images * dataset.elem_per_image

            for i in range(nb_modes):
                data = dataset[i]
                image = data["image"]
                output = (
                    model.predict(image.unsqueeze(0).to(model.device)).squeeze(0).cpu()
                )
                participant_id = data["participant_id"]
                session_id = data["session_id"]
                mode_id = data[f"{self.mode}_id"]
                input_filename = (
                    f"{participant_id}_{session_id}_{self.mode}-{mode_id}_input.pt"
                )
                output_filename = (
                    f"{participant_id}_{session_id}_{self.mode}-{mode_id}_output.pt"
                )
                torch.save(image, tensor_path / input_filename)
                torch.save(output, tensor_path / output_filename)
                logger.debug(f"File saved at {[input_filename, output_filename]}")

    def _compute_latent_tensors(
        self,
        dataset,
        data_group,
        split,
        selection_metrics,
        nb_images=None,
        gpu=None,
        network=None,
    ):
        """
        Compute the output tensors and saves them in the MAPS.

        Args:
            dataset (clinicadl.utils.caps_dataset.data.CapsDataset): wrapper of the data set.
            data_group (str): name of the data group used for the task.
            split (int): split number.
            selection_metrics (list[str]): metrics used for model selection.
            nb_images (int): number of full images to write. Default computes the outputs of the whole data set.
            gpu (bool): If given, a new value for the device of the model will be computed.
            network (int): Index of the network tested (only used in multi-network setting).
        """
        for selection_metric in selection_metrics:
            # load the best trained model during the training
            model, _ = self._init_model(
                transfer_path=self.maps_path,
                split=split,
                transfer_selection=selection_metric,
                gpu=gpu,
                network=network,
            )

            tensor_path = (
                self.maps_path
                / f"{self.split_name}-{split}"
                / f"best-{selection_metric}"
                / data_group
                / "latent_tensors"
            )
            tensor_path.mkdir(parents=True, exist_ok=True)

            if nb_images is None:  # Compute outputs for the whole data set
                nb_modes = len(dataset)
            else:
                nb_modes = nb_images * dataset.elem_per_image

            for i in range(nb_modes):
                data = dataset[i]
                image = data["image"]
                logger.debug(f"Image for latent representation {image}")
                _, latent, _ = model.forward(image.unsqueeze(0).to(model.device))
                latent = latent.squeeze(0).cpu()
                participant_id = data["participant_id"]
                session_id = data["session_id"]
                mode_id = data[f"{self.mode}_id"]
                output_filename = (
                    f"{participant_id}_{session_id}_{self.mode}-{mode_id}_latent.pt"
                )
                torch.save(latent, tensor_path / output_filename)

    def _ensemble_prediction(
        self,
        data_group,
        split,
        selection_metrics,
        use_labels=True,
    ):
        """Computes the results on the image-level."""

        if selection_metrics is None:
            selection_metrics = self._find_selection_metrics(split)

        for selection_metric in selection_metrics:
            # Soft voting
            if self.num_networks > 1:
                self._ensemble_to_tsv(
                    split,
                    selection=selection_metric,
                    data_group=data_group,
                    use_labels=use_labels,
                )
            elif self.mode != "image":
                self._mode_to_image_tsv(
                    split,
                    selection=selection_metric,
                    data_group=data_group,
                    use_labels=use_labels,
                )

    ###############################
    # Checks                      #
    ###############################
    def _check_args(self, parameters):
        """
        Check the training parameters integrity
        """
        logger.debug("Checking arguments...")
        mandatory_arguments = [
            "caps_directory",
            "tsv_path",
            "preprocessing_dict",
            "mode",
            "network_task",
        ]
        for arg in mandatory_arguments:
            if arg not in parameters:
                raise ClinicaDLArgumentError(
                    f"The values of mandatory arguments {mandatory_arguments} should be set. "
                    f"No value was given for {arg}."
                )
        self.parameters = add_default_values(parameters)
        self.parameters = change_str_to_path(parameters)
        if self.parameters["gpu"]:
            check_gpu()

        _, transformations = get_transforms(
            normalize=self.normalize,
            size_reduction=self.size_reduction,
            size_reduction_factor=self.size_reduction_factor,
        )

        split_manager = self._init_split_manager(None)
        train_df = split_manager[0]["train"]
        if "label" not in self.parameters:
            self.parameters["label"] = None

        self.task_manager = self._init_task_manager(df=train_df)

        if self.parameters["architecture"] == "default":
            self.parameters["architecture"] = self.task_manager.get_default_network()
        if "selection_threshold" not in self.parameters:
            self.parameters["selection_threshold"] = None
        if (
            "label_code" not in self.parameters
            or len(self.parameters["label_code"]) == 0
        ):  # Allows to set custom label code in TOML
            self.parameters["label_code"] = self.task_manager.generate_label_code(
                train_df, self.label
            )
        full_dataset = return_dataset(
            self.caps_directory,
            train_df,
            self.preprocessing_dict,
            multi_cohort=self.multi_cohort,
            label=self.label,
            label_code=self.parameters["label_code"],
            train_transformations=None,
            all_transformations=transformations,
        )
        self.parameters.update(
            {
                "num_networks": full_dataset.elem_per_image,
                "output_size": self.task_manager.output_size(
                    full_dataset.size, full_dataset.df, self.label
                ),
                "input_size": full_dataset.size,
            }
        )

        self.parameters["seed"] = get_seed(self.parameters["seed"])

        if self.parameters["num_networks"] < 2 and self.multi_network:
            raise ClinicaDLConfigurationError(
                f"Invalid training configuration: cannot train a multi-network "
                f"framework with only {self.parameters['num_networks']} element "
                f"per image."
            )
        possible_selection_metrics_set = set(self.task_manager.evaluation_metrics) | {
            "loss"
        }
        if not set(self.parameters["selection_metrics"]).issubset(
            possible_selection_metrics_set
        ):
            raise ClinicaDLConfigurationError(
                f"Selection metrics {self.parameters['selection_metrics']} "
                f"must be a subset of metrics used for evaluation "
                f"{possible_selection_metrics_set}."
            )

    def _check_split_wording(self):
        """Finds if MAPS structure uses 'fold-X' or 'split-X' folders."""

        if len(list(self.maps_path.glob("fold-*"))) > 0:
            return "fold"
        else:
            return "split"

    def _find_splits(self):
        """Find which splits were trained in the MAPS."""
        return [
            int(split.name.split("-")[1])
            for split in list(self.maps_path.iterdir())
            if split.name.startswith(f"{self.split_name}-")
        ]

    def _find_selection_metrics(self, split):
        """Find which selection metrics are available in MAPS for a given split."""

        split_path = self.maps_path / f"{self.split_name}-{split}"
        if not split_path.is_dir():
            raise MAPSError(
                f"Training of split {split} was not performed."
                f"Please execute maps_manager.train(split_list=[{split}])"
            )

        return [
            metric.name.split("-")[1]
            for metric in list(split_path.iterdir())
            if metric.name[:5:] == "best-"
        ]

    def _check_selection_metric(self, split, selection_metric=None):
        """Check that a given selection metric is available for a given split."""
        available_metrics = self._find_selection_metrics(split)
        if selection_metric is None:
            if len(available_metrics) > 1:
                raise ClinicaDLArgumentError(
                    f"Several metrics are available for split {split}. "
                    f"Please choose which one you want to read among {available_metrics}"
                )
            else:
                selection_metric = available_metrics[0]
        else:
            if selection_metric not in available_metrics:
                raise ClinicaDLArgumentError(
                    f"The metric {selection_metric} is not available."
                    f"Please choose among is the available metrics {available_metrics}."
                )
        return selection_metric

    def _check_leakage(self, data_group, test_df):
        """
        Checks that no intersection exist between the participants used for training and those used for testing.

        Args:
            data_group (str): name of the data group
            test_df (pd.DataFrame): Table of participant_id / session_id of the data group
        Raises:
            ClinicaDLDataLeakageError: if data_group not in ["train", "validation"] and there is an intersection
                between the participant IDs in test_df and the ones used for training.
        """
        if data_group not in ["train", "validation"]:
            train_path = self.maps_path / "groups" / "train+validation.tsv"
            train_df = pd.read_csv(train_path, sep="\t")
            participants_train = set(train_df.participant_id.values)
            participants_test = set(test_df.participant_id.values)
            intersection = participants_test & participants_train

            if len(intersection) > 0:
                raise ClinicaDLDataLeakageError(
                    "Your evaluation set contains participants who were already seen during "
                    "the training step. The list of common participants is the following: "
                    f"{intersection}."
                )

    def _check_data_group(
        self,
        data_group,
        caps_directory=None,
        df=None,
        multi_cohort=False,
        overwrite=False,
        label=None,
    ):
        """
        Check if a data group is already available if other arguments are None.
        Else creates a new data_group.

        Args:
            data_group (str): name of the data group
            caps_directory  (str): input CAPS directory
            df (pd.DataFrame): Table of participant_id / session_id of the data group
            multi_cohort (bool): indicates if the input data comes from several CAPS
            overwrite (bool): If True former definition of data group is erased
            label (str): label name if applicable

        Raises:
            MAPSError when trying to overwrite train or validation data groups
            ClinicaDLArgumentError:
                when caps_directory or df are given but data group already exists
                when caps_directory or df are not given and data group does not exist
        """
        group_dir = self.maps_path / "groups" / data_group
        logger.debug(f"Group path {group_dir}")
        if group_dir.is_dir():  # Data group already exists
            if overwrite:
                if data_group in ["train", "validation"]:
                    raise MAPSError("Cannot overwrite train or validation data group.")
                else:
                    shutil.rmtree(group_dir)
                    split_list = self._find_splits()
                    for split in split_list:
                        selection_metrics = self._find_selection_metrics(split)
                        for selection in selection_metrics:
                            results_path = (
                                self.maps_path
                                / f"{self.split_name}-{split}"
                                / f"best-{selection}"
                                / data_group
                            )
                            if results_path.is_dir():
                                shutil.rmtree(results_path)
            elif df is not None or caps_directory is not None:
                raise ClinicaDLArgumentError(
                    f"Data group {data_group} is already defined. "
                    f"Please do not give any caps_directory, tsv_path or multi_cohort to use it. "
                    f"To erase {data_group} please set overwrite to True."
                )

        if not group_dir.is_dir() and (
            caps_directory is None or df is None
        ):  # Data group does not exist yet / was overwritten + missing data
            raise ClinicaDLArgumentError(
                f"The data group {data_group} does not already exist. "
                f"Please specify a caps_directory and a tsv_path to create this data group."
            )
        elif (
            not group_dir.is_dir()
        ):  # Data group does not exist yet / was overwritten + all data is provided
            self._check_leakage(data_group, df)
            self._write_data_group(
                data_group, df, caps_directory, multi_cohort, label=label
            )

    ###############################
    # File writers                #
    ###############################
    @staticmethod
    def write_parameters(json_path: Path, parameters, verbose=True):
        from pathlib import PosixPath

        """Write JSON files of parameters."""
        logger.debug("Writing parameters...")
        json_path.mkdir(parents=True, exist_ok=True)

        parameters = change_path_to_str(parameters)
        # save to json file
        json_data = json.dumps(parameters, skipkeys=True, indent=4)
        json_path = json_path / "maps.json"
        if verbose:
            logger.info(f"Path of json file: {json_path}")
        with json_path.open(mode="w") as f:
            f.write(json_data)
        parameters = change_str_to_path(parameters)

    def _write_requirements_version(self):
        """Writes the environment.txt file."""
        logger.debug("Writing requirement version...")
        try:
            env_variables = subprocess.check_output("pip freeze", shell=True).decode(
                "utf-8"
            )
            with (self.maps_path / "environment.txt").open(mode="w") as file:
                file.write(env_variables)
        except subprocess.CalledProcessError:
            logger.warning(
                "You do not have the right to execute pip freeze. Your environment will not be written"
            )

    def _write_training_data(self):
        """Writes the TSV file containing the participant and session IDs used for training."""
        logger.debug("Writing training data...")
        from clinicadl.utils.caps_dataset.data import load_data_test

        train_df = load_data_test(
            self.tsv_path,
            self.diagnoses,
            baseline=False,
            multi_cohort=self.multi_cohort,
        )
        train_df = train_df[["participant_id", "session_id"]]
        if self.transfer_path:
            transfer_train_path = self.transfer_path / "groups" / "train+validation.tsv"
            transfer_train_df = pd.read_csv(transfer_train_path, sep="\t")
            transfer_train_df = transfer_train_df[["participant_id", "session_id"]]
            train_df = pd.concat([train_df, transfer_train_df])
            train_df.drop_duplicates(inplace=True)
        train_df.to_csv(
            self.maps_path / "groups" / "train+validation.tsv", sep="\t", index=False
        )

    def _write_data_group(
        self,
        data_group,
        df,
        caps_directory: Path = None,
        multi_cohort: bool = None,
        label=None,
    ):
        """
        Check that a data_group is not already written and writes the characteristics of the data group
        (TSV file with a list of participant / session + JSON file containing the CAPS and the preprocessing).

        Args:
            data_group (str): name whose presence is checked.
            df (pd.DataFrame): DataFrame containing the participant_id and session_id (and label if use_labels is True)
            caps_directory (str): caps_directory if different from the training caps_directory,
            multi_cohort (bool): multi_cohort used if different from the training multi_cohort.
        """
        group_path = self.maps_path / "groups" / data_group
        group_path.mkdir(parents=True)

        columns = ["participant_id", "session_id", "cohort"]
        if self.label in df.columns.values:
            columns += [self.label]
        if label is not None and label in df.columns.values:
            columns += [label]

        df.to_csv(group_path / "data.tsv", sep="\t", columns=columns, index=False)
        self.write_parameters(
            group_path,
            {
                "caps_directory": caps_directory
                if caps_directory is not None
                else self.caps_directory,
                "multi_cohort": multi_cohort
                if multi_cohort is not None
                else self.multi_cohort,
            },
        )

    def _write_train_val_groups(self):
        """Defines the training and validation groups at the initialization"""
        logger.debug("Writing training and validation groups...")
        split_manager = self._init_split_manager()
        for split in split_manager.split_iterator():
            for data_group in ["train", "validation"]:
                df = split_manager[split][data_group]
                group_path = (
                    self.maps_path
                    / "groups"
                    / data_group
                    / f"{self.split_name}-{split}"
                )
                group_path.mkdir(parents=True, exist_ok=True)

                columns = ["participant_id", "session_id", "cohort"]
                if self.label is not None:
                    columns.append(self.label)
                df.to_csv(group_path / "data.tsv", sep="\t", columns=columns)
                self.write_parameters(
                    group_path,
                    {
                        "caps_directory": self.caps_directory,
                        "multi_cohort": self.multi_cohort,
                    },
                    verbose=False,
                )

    def _write_weights(
        self,
        state: Dict[str, Any],
        metrics_dict: Optional[Dict[str, bool]],
        split: int,
        network: int = None,
        filename: str = "checkpoint.pth.tar",
    ):
        """
        Update checkpoint and save the best model according to a set of metrics.
        If no metrics_dict is given, only the checkpoint is saved.

        Args:
            state: state of the training (model weights, epoch...).
            metrics_dict: output of RetainBest step.
            split: split number.
            network: network number (multi-network framework).
            filename: name of the checkpoint file.
        """
        checkpoint_dir = self.maps_path / f"{self.split_name}-{split}" / "tmp"
        checkpoint_dir.mkdir(parents=True, exist_ok=True)
        checkpoint_path = checkpoint_dir / filename
        torch.save(state, checkpoint_path)

        best_filename = "model.pth.tar"
        if network is not None:
            best_filename = f"network-{network}_model.pth.tar"

        # Save model according to several metrics
        if metrics_dict is not None:
            for metric_name, metric_bool in metrics_dict.items():
                metric_path = (
                    self.maps_path
                    / f"{self.split_name}-{split}"
                    / f"best-{metric_name}"
                )
                if metric_bool:
                    metric_path.mkdir(parents=True, exist_ok=True)
                    shutil.copyfile(checkpoint_path, metric_path / best_filename)

    def _write_information(self):
        """
        Writes model architecture of the MAPS in MAPS root.
        """
        from datetime import datetime

        import clinicadl.utils.network as network_package

        model_class = getattr(network_package, self.architecture)
        args = list(
            model_class.__init__.__code__.co_varnames[
                : model_class.__init__.__code__.co_argcount
            ]
        )
        args.remove("self")
        kwargs = dict()
        for arg in args:
            kwargs[arg] = self.parameters[arg]
        kwargs["gpu"] = False

        model = model_class(**kwargs)

        file_name = "information.log"

        with (self.maps_path / file_name).open(mode="w") as f:
            f.write(f"- Date :\t{datetime.now().strftime('%d %b %Y, %H:%M:%S')}\n\n")
            f.write(f"- Path :\t{self.maps_path}\n\n")
            # f.write("- Job ID :\t{}\n".format(os.getenv('SLURM_JOBID')))
            f.write(f"- Model :\t{model.layers}\n\n")

        del model

    def _erase_tmp(self, split):
        """Erase checkpoints of the model and optimizer at the end of training."""
        tmp_path = self.maps_path / f"{self.split_name}-{split}" / "tmp"
        shutil.rmtree(tmp_path)

    @staticmethod
    def write_description_log(
        log_dir: Path,
        data_group,
        caps_dict,
        df,
    ):
        """
        Write description log file associated to a data group.

        Args:
            log_dir (str): path to the log file directory.
            data_group (str): name of the data group used for the task.
            caps_dict (dict[str, str]): Dictionary of the CAPS folders used for the task
            df (pd.DataFrame): DataFrame of the meta-data used for the task.
        """
        log_dir.mkdir(parents=True, exist_ok=True)
        log_path = log_dir / "description.log"
        with log_path.open(mode="w") as f:
            f.write(f"Prediction {data_group} group - {datetime.now()}\n")
            f.write(f"Data loaded from CAPS directories: {caps_dict}\n")
            f.write(f"Number of participants: {df.participant_id.nunique()}\n")
            f.write(f"Number of sessions: {len(df)}\n")

    def _mode_level_to_tsv(
        self,
        results_df: pd.DataFrame,
        metrics: Union[Dict, pd.DataFrame],
        split: int,
        selection: str,
        data_group: str = "train",
    ):
        """
        Writes the outputs of the test function in tsv files.

        Args:
            results_df: the individual results per patch.
            metrics: the performances obtained on a series of metrics.
            split: the split for which the performances were obtained.
            selection: the metrics on which the model was selected (BA, loss...)
            data_group: the name referring to the data group on which evaluation is performed.
        """
        performance_dir = (
            self.maps_path
            / f"{self.split_name}-{split}"
            / f"best-{selection}"
            / data_group
        )
        performance_dir.mkdir(parents=True, exist_ok=True)
        performance_path = (
            performance_dir / f"{data_group}_{self.mode}_level_prediction.tsv"
        )
        if not performance_path.is_file():
            results_df.to_csv(performance_path, index=False, sep="\t")
        else:
            results_df.to_csv(
                performance_path, index=False, sep="\t", mode="a", header=False
            )

        metrics_path = performance_dir / f"{data_group}_{self.mode}_level_metrics.tsv"
        if metrics is not None:
            if not metrics_path.is_file():
                pd.DataFrame(metrics, index=[0]).to_csv(
                    metrics_path, index=False, sep="\t"
                )
            else:
                pd.DataFrame(metrics, index=[0]).to_csv(
                    metrics_path, index=False, sep="\t", mode="a", header=False
                )

    def _ensemble_to_tsv(
        self,
        split: int,
        selection: str,
        data_group: str = "test",
        use_labels: bool = True,
    ):
        """
        Writes image-level performance files from mode level performances.

        Args:
            split: split number of the cross-validation.
            selection: metric on which the model is selected (for example loss or BA).
            data_group: the name referring to the data group on which evaluation is performed.
                If different from training or validation, the weights of soft voting will be computed
                on validation accuracies.
            use_labels: If True the labels are added to the final tsv
        """
        # Choose which dataset is used to compute the weights of soft voting.
        if data_group in ["train", "validation"]:
            validation_dataset = data_group
        else:
            validation_dataset = "validation"
        test_df = self.get_prediction(
            data_group, split, selection, self.mode, verbose=False
        )
        validation_df = self.get_prediction(
            validation_dataset, split, selection, self.mode, verbose=False
        )

        performance_dir = (
            self.maps_path
            / f"{self.split_name}-{split}"
            / f"best-{selection}"
            / data_group
        )

        performance_dir.mkdir(parents=True, exist_ok=True)

        df_final, metrics = self.task_manager.ensemble_prediction(
            test_df,
            validation_df,
            selection_threshold=self.selection_threshold,
            use_labels=use_labels,
        )

        if df_final is not None:
            df_final.to_csv(
                performance_dir / f"{data_group}_image_level_prediction.tsv",
                index=False,
                sep="\t",
            )
        if metrics is not None:
            pd.DataFrame(metrics, index=[0]).to_csv(
                performance_dir / f"{data_group}_image_level_metrics.tsv",
                index=False,
                sep="\t",
            )

    def _mode_to_image_tsv(
        self,
        split: int,
        selection: str,
        data_group: str = "test",
        use_labels: bool = True,
    ):
        """
        Copy mode-level TSV files to name them as image-level TSV files

        Args:
            split: split number of the cross-validation.
            selection: metric on which the model is selected (for example loss or BA)
            data_group: the name referring to the data group on which evaluation is performed.
            use_labels: If True the labels are added to the final tsv

        """
        sub_df = self.get_prediction(
            data_group, split, selection, self.mode, verbose=False
        )
        sub_df.rename(columns={f"{self.mode}_id": "image_id"}, inplace=True)

        performance_dir = (
            self.maps_path
            / f"{self.split_name}-{split}"
            / f"best-{selection}"
            / data_group
        )
        sub_df.to_csv(
            performance_dir / f"{data_group}_image_level_prediction.tsv",
            index=False,
            sep="\t",
        )
        if use_labels:
            metrics_df = pd.read_csv(
                performance_dir / f"{data_group}_{self.mode}_level_metrics.tsv",
                sep="\t",
            )
            if f"{self.mode}_id" in metrics_df:
                del metrics_df[f"{self.mode}_id"]
            metrics_df.to_csv(
                (performance_dir / f"{data_group}_image_level_metrics.tsv"),
                index=False,
                sep="\t",
            )

    ###############################
    # Objects initialization      #
    ###############################
    def _init_model(
        self,
        transfer_path: Path = None,
        transfer_selection=None,
        split=None,
        resume=False,
        gpu=None,
        network=None,
    ):
        """
        Instantiate the model

        Args:
            transfer_path (str): path to a MAPS in which a model's weights are used for transfer learning.
            transfer_selection (str): name of the metric used to find the source model.
            split (int): Index of the split (only used if transfer_path is not None of not resume).
            resume (bool): If True initialize the network with the checkpoint weights.
            gpu (bool): If given, a new value for the device of the model will be computed.
            network (int): Index of the network trained (used in multi-network setting only).
        """
        import clinicadl.utils.network as network_package

        logger.debug(f"Initialization of model {self.architecture}")
        # or choose to implement a dictionary
        model_class = getattr(network_package, self.architecture)
        args = list(
            model_class.__init__.__code__.co_varnames[
                : model_class.__init__.__code__.co_argcount
            ]
        )
        args.remove("self")
        kwargs = dict()
        for arg in args:
            kwargs[arg] = self.parameters[arg]

        # Change device from the training parameters
        if gpu is not None:
            kwargs["gpu"] = gpu

        model = model_class(**kwargs)
        logger.debug(f"Model:\n{model.layers}")
        device = model.device
        logger.info(f"Working on {device}")
        current_epoch = 0

        if resume:
            checkpoint_path = (
                self.maps_path
                / f"{self.split_name}-{split}"
                / "tmp"
                / "checkpoint.pth.tar"
            )
            checkpoint_state = torch.load(checkpoint_path, map_location=device)
            model.load_state_dict(checkpoint_state["model"])
            current_epoch = checkpoint_state["epoch"]
        elif transfer_path:
            logger.debug(f"Transfer weights from MAPS at {transfer_path}")
            transfer_maps = MapsManager(transfer_path)
            transfer_state = transfer_maps.get_state_dict(
                split,
                selection_metric=transfer_selection,
                network=network,
                map_location=model.device,
            )
            transfer_class = getattr(network_package, transfer_maps.architecture)
            logger.debug(f"Transfer from {transfer_class}")
            model.transfer_weights(transfer_state["model"], transfer_class)

        return model, current_epoch

    def _init_optimizer(self, model, split=None, resume=False):
        """Initialize the optimizer and use checkpoint weights if resume is True."""
        optimizer = getattr(torch.optim, self.optimizer)(
            filter(lambda x: x.requires_grad, model.parameters()),
            lr=self.learning_rate,
            weight_decay=self.weight_decay,
        )

        if resume:
            checkpoint_path = (
                self.maps_path
                / f"{self.split_name}-{split}"
                / "tmp"
                / "optimizer.pth.tar"
            )
            checkpoint_state = torch.load(checkpoint_path, map_location=model.device)
            optimizer.load_state_dict(checkpoint_state["optimizer"])

        return optimizer

    def _init_split_manager(self, split_list=None):
        from clinicadl.utils import split_manager

        split_class = getattr(split_manager, self.validation)
        args = list(
            split_class.__init__.__code__.co_varnames[
                : split_class.__init__.__code__.co_argcount
            ]
        )
        args.remove("self")
        args.remove("split_list")
        kwargs = {"split_list": split_list}
        for arg in args:
            kwargs[arg] = self.parameters[arg]
        return split_class(**kwargs)

    def _init_task_manager(self, df=None, n_classes=None):
        from clinicadl.utils.task_manager import (
            ClassificationManager,
            ReconstructionManager,
            RegressionManager,
        )

        if self.network_task == "classification":
            if n_classes is not None:
                return ClassificationManager(self.mode, n_classes=n_classes)
            else:
                return ClassificationManager(self.mode, df=df, label=self.label)
        elif self.network_task == "regression":
            return RegressionManager(self.mode)
        elif self.network_task == "reconstruction":
            return ReconstructionManager(self.mode)
        else:
            raise NotImplementedError(
                f"Task {self.network_task} is not implemented in ClinicaDL. "
                f"Please choose between classification, regression and reconstruction."
            )

    def _init_profiler(self):
        if self.profiler:
            from torch.profiler import (
                ProfilerActivity,
                profile,
                schedule,
                tensorboard_trace_handler,
            )

            time = datetime.now().strftime("%H:%M:%S")
            filename = [self.maps_path / "profiler" / f"clinicadl_{time}"]
            # When ClinicaDL will be updated with Distributed Data Parallelism,
            # the next line will be handy, to make sure all processes write in the same file
            # dist.broadcast_object_list(filename, src=0)
            profiler = profile(
                activities=[ProfilerActivity.CPU, ProfilerActivity.CUDA],
                schedule=schedule(wait=2, warmup=2, active=30, repeat=1),
                on_trace_ready=tensorboard_trace_handler(filename[0]),
                profile_memory=True,
                record_shapes=False,
                with_stack=False,
                with_flops=False,
            )
        else:
            from contextlib import nullcontext

            profiler = nullcontext()
            profiler.step = lambda *args, **kwargs: None
        return profiler

    ###############################
    # Getters                     #
    ###############################
    def _print_description_log(
        self,
        data_group,
        split,
        selection_metric,
    ):
        """
        Print the description log associated to a prediction or interpretation.

        Args:
            data_group (str): name of the data group used for the task.
            split (int): Index of the split used for training.
            selection_metric (str): Metric used for best weights selection.
        """
        log_dir = (
            self.maps_path
            / f"{self.split_name}-{split}"
            / f"best-{selection_metric}"
            / data_group
        )
        log_path = log_dir / "description.log"
        with log_path.open(mode="r") as f:
            content = f.read()

    def get_group_info(
        self, data_group: str, split: int = None
    ) -> Tuple[pd.DataFrame, Dict[str, Any]]:
        """
        Gets information from corresponding data group
        (list of participant_id / session_id + configuration parameters).
        split is only needed if data_group is train or validation.
        """
        group_path = self.maps_path / "groups" / data_group
        if not group_path.is_dir():
            raise MAPSError(
                f"Data group {data_group} is not defined. "
                f"Please run a prediction to create this data group."
            )
        if data_group in ["train", "validation"]:
            if split is None:
                raise MAPSError(
                    f"Information on train or validation data can only be "
                    f"loaded if a split number is given"
                )
            elif not (group_path / f"{self.split_name}-{split}").is_dir():
                raise MAPSError(
                    f"Split {split} is not available for data group {data_group}."
                )
            else:
                group_path = group_path / f"{self.split_name}-{split}"

        df = pd.read_csv(group_path / "data.tsv", sep="\t")
        json_path = group_path / "maps.json"
        with json_path.open(mode="r") as f:
            parameters = json.load(f)
        parameters = change_str_to_path(parameters)
        return df, parameters

    def get_parameters(self):
        """Returns the training parameters dictionary."""
        json_path = self.maps_path / "maps.json"
        return read_json(json_path)

    def get_model(
        self, split: int = 0, selection_metric: str = None, network: int = None
    ) -> Network:
        selection_metric = self._check_selection_metric(split, selection_metric)
        if self.multi_network:
            if network is None:
                raise ClinicaDLArgumentError(
                    "Please precise the network number that must be loaded."
                )
        return self._init_model(
            self.maps_path, selection_metric, split, network=network
        )[0]

    def get_best_epoch(
        self, split: int = 0, selection_metric: str = None, network: int = None
    ) -> int:
        selection_metric = self._check_selection_metric(split, selection_metric)
        if self.multi_network:
            if network is None:
                raise ClinicaDLArgumentError(
                    "Please precise the network number that must be loaded."
                )
        return self.get_state_dict(split=split, selection_metric=selection_metric)[
            "epoch"
        ]

    def get_state_dict(
        self, split=0, selection_metric=None, network=None, map_location=None
    ):
        """
        Get the model trained corresponding to one split and one metric evaluated on the validation set.

        Args:
            split (int): Index of the split used for training.
            selection_metric (str): name of the metric used for the selection.
            network (int): Index of the network trained (used in multi-network setting only).
            map_location (str): torch.device object or a string containing a device tag,
                it indicates the location where all tensors should be loaded.
                (see https://pytorch.org/docs/stable/generated/torch.load.html).
        Returns:
            (Dict): dictionary of results (weights, epoch number, metrics values)
        """
        selection_metric = self._check_selection_metric(split, selection_metric)
        if self.multi_network:
            if network is None:
                raise ClinicaDLArgumentError(
                    "Please precise the network number that must be loaded."
                )
            else:
                model_path = (
                    self.maps_path
                    / f"{self.split_name}-{split}"
                    / f"best-{selection_metric}"
                    / f"network-{network}_model.pth.tar"
                )
        else:
            model_path = (
                self.maps_path
                / f"{self.split_name}-{split}"
                / f"best-{selection_metric}"
                / "model.pth.tar"
            )

        logger.info(
            f"Loading model trained for split {split} "
            f"selected according to best validation {selection_metric} "
            f"at path {model_path}."
        )
        return torch.load(model_path, map_location=map_location)

    def get_prediction(
        self, data_group, split=0, selection_metric=None, mode="image", verbose=False
    ):
        """
        Get the individual predictions for each participant corresponding to one group
        of participants identified by its data group.

        Args:
            data_group (str): name of the data group used for the prediction task.
            split (int): Index of the split used for training.
            selection_metric (str): Metric used for best weights selection.
            mode (str): level of the prediction.
            verbose (bool): if True will print associated prediction.log.
        Returns:
            (DataFrame): Results indexed by columns 'participant_id' and 'session_id' which
            identifies the image in the BIDS / CAPS.
        """
        selection_metric = self._check_selection_metric(split, selection_metric)
        if verbose:
            self._print_description_log(data_group, split, selection_metric)
        prediction_dir = (
            self.maps_path
            / f"{self.split_name}-{split}"
            / f"best-{selection_metric}"
            / data_group
        )
        if not prediction_dir.is_dir():
            raise MAPSError(
                f"No prediction corresponding to data group {data_group} was found."
            )
        df = pd.read_csv(
            prediction_dir / f"{data_group}_{mode}_level_prediction.tsv",
            sep="\t",
        )
        df.set_index(["participant_id", "session_id"], inplace=True, drop=True)
        return df

    def get_metrics(
        self, data_group, split=0, selection_metric=None, mode="image", verbose=True
    ):
        """
        Get the metrics corresponding to a group of participants identified by its data_group.

        Args:
            data_group (str): name of the data group used for the prediction task.
            split (int): Index of the split used for training.
            selection_metric (str): Metric used for best weights selection.
            mode (str): level of the prediction
            verbose (bool): if True will print associated prediction.log
        Returns:
            (dict[str:float]): Values of the metrics
        """
        selection_metric = self._check_selection_metric(split, selection_metric)
        if verbose:
            self._print_description_log(data_group, split, selection_metric)
        prediction_dir = (
            self.maps_path
            / f"{self.split_name}-{split}"
            / f"best-{selection_metric}"
            / data_group
        )
        if not prediction_dir.is_dir():
            raise MAPSError(
                f"No prediction corresponding to data group {data_group} was found."
            )
        df = pd.read_csv(
            prediction_dir / f"{data_group}_{mode}_level_metrics.tsv", sep="\t"
        )
        return df.to_dict("records")[0]

    def get_interpretation(
        self,
        data_group,
        name,
        split=0,
        selection_metric=None,
        verbose=True,
        participant_id=None,
        session_id=None,
        mode_id=0,
    ) -> torch.Tensor:
        """
        Get the individual interpretation maps for one session if participant_id and session_id are filled.
        Else load the mean interpretation map.

        Args:
            data_group (str): Name of the data group used for the interpretation task.
            name (str): name of the interpretation task.
            split (int): Index of the split used for training.
            selection_metric (str): Metric used for best weights selection.
            verbose (bool): if True will print associated prediction.log.
            participant_id (str): ID of the participant (if not given load mean map).
            session_id (str): ID of the session (if not give load the mean map).
            mode_id (int): Index of the mode used.
        Returns:
            (torch.Tensor): Tensor of the interpretability map.
        """

        selection_metric = self._check_selection_metric(split, selection_metric)
        if verbose:
            self._print_description_log(data_group, split, selection_metric)
        map_dir = (
            self.maps_path
            / f"{self.split_name}-{split}"
            / f"best-{selection_metric}"
            / data_group
            / f"interpret-{name}"
        )
        if not map_dir.is_dir():
            raise MAPSError(
                f"No prediction corresponding to data group {data_group} and "
                f"interpretation {name} was found."
            )
        if participant_id is None and session_id is None:
            map_pt = torch.load(map_dir / f"mean_{self.mode}-{mode_id}_map.pt")
        elif participant_id is None or session_id is None:
            raise ValueError(
                f"To load the mean interpretation map, "
                f"please do not give any participant_id or session_id.\n "
                f"Else specify both parameters"
            )
        else:
            map_pt = torch.load(
                map_dir / f"{participant_id}_{session_id}_{self.mode}-{mode_id}_map.pt"
            )
        return map_pt<|MERGE_RESOLUTION|>--- conflicted
+++ resolved
@@ -851,27 +851,7 @@
             model.zero_grad()
             evaluation_flag, step_flag = True, True
 
-<<<<<<< HEAD
-            for i, data in enumerate(train_loader):
-                _, loss_dict = model.compute_outputs_and_loss(data, criterion)
-                logger.debug(f"Train loss dictionnary {loss_dict}")
-                loss = loss_dict["loss"]
-                loss.backward()
-
-                if (i + 1) % self.accumulation_steps == 0:
-                    step_flag = False
-                    optimizer.step()
-                    optimizer.zero_grad()
-
-                    del loss
-
-                    # Evaluate the model only when no gradients are accumulated
-                    if (
-                        self.evaluation_steps != 0
-                        and (i + 1) % self.evaluation_steps == 0
-                    ):
-                        evaluation_flag = False
-=======
+
             with profiler:
                 for i, data in enumerate(train_loader):
                     _, loss_dict = model.compute_outputs_and_loss(data, criterion)
@@ -899,7 +879,6 @@
                             _, metrics_valid = self.task_manager.test(
                                 model, valid_loader, criterion
                             )
->>>>>>> 1b71810c
 
                             model.train()
                             train_loader.dataset.train()
@@ -1046,19 +1025,12 @@
             network (int): Index of the network tested (only used in multi-network setting).
         """
         for selection_metric in selection_metrics:
-<<<<<<< HEAD
-            log_dir = path.join(
-                self.maps_path,
-                f"{self.split_name}-{split}",
-                f"best-{selection_metric}",
-                data_group,
-=======
+
             log_dir = (
                 self.maps_path
                 / f"{self.split_name}-{split}"
                 / f"best-{selection_metric}"
                 / data_group
->>>>>>> 1b71810c
             )
             self.write_description_log(
                 log_dir,
