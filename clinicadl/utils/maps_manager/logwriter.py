from pathlib import Path

import numpy as np
import pandas as pd


class LogWriter:
    """
    Write training logs in the MAPS
    """

    def __init__(
        self,
        maps_path: Path,
        evaluation_metrics,
        split,
        resume=False,
        beginning_epoch=0,
        network=None,
    ):
        from time import time

        from torch.utils.tensorboard import SummaryWriter

        # Generate columns of DataFrame
        columns_train = [
            selection.split("-")[0] + "_train" for selection in evaluation_metrics
        ]
        columns_valid = [
            selection.split("-")[0] + "_valid" for selection in evaluation_metrics
        ]
        self.columns = ["epoch", "iteration", "time"] + columns_train + columns_valid

        self.evaluation_metrics = evaluation_metrics
        self.maps_path = maps_path

        self.file_dir = self.maps_path / f"split-{split}" / "training_logs"
        if network is not None:
            self.file_dir = self.file_dir / f"network-{network}"
        self.file_dir.mkdir(parents=True, exist_ok=True)
        tsv_path = self.file_dir / "training.tsv"

        self.beginning_epoch = beginning_epoch
        if not resume:
            results_df = pd.DataFrame(columns=self.columns)
            with tsv_path.open(mode="w") as f:
                results_df.to_csv(f, index=False, sep="\t")
            self.beginning_time = time()
        else:
            if not tsv_path.is_file():
                raise FileNotFoundError(
                    f"The training.tsv file of the split {split} in the MAPS "
                    f"{self.maps_path} does not exist."
                )
            truncated_tsv = pd.read_csv(tsv_path, sep="\t")
            truncated_tsv.set_index(["epoch", "iteration"], inplace=True)
            truncated_tsv.drop(self.beginning_epoch, level=0, inplace=True)
            if len(truncated_tsv) == 0:
                self.beginning_time = 0
            else:
                self.beginning_time = time() + truncated_tsv.iloc[-1, 0]
            truncated_tsv.to_csv(tsv_path, index=True, sep="\t")

        self.writer_train = SummaryWriter(self.file_dir / "tensorboard" / "train")
        self.writer_valid = SummaryWriter(self.file_dir / "tensorboard" / "validation")

    def step(self, epoch, i, metrics_train, metrics_valid, len_epoch, file_name=None):
        """
        Write a new row on the output file training.tsv.

        Args:
            epoch (int): current epoch number
            i (int): current iteration number
            metrics_train (Dict[str:float]): metrics on the training set
            metrics_valid (Dict[str:float]): metrics on the validation set
            len_epoch (int): number of iterations in an epoch
        """
        from time import time

        # Write TSV file
<<<<<<< HEAD
        if file_name:
            tsv_path = self.file_dir / file_name
        else:
            tsv_path = self.file_dir / "training.tsv"
=======
        tsv_path = self.file_dir / "training.tsv"
>>>>>>> 7b688853

        t_current = time() - self.beginning_time
        general_row = [epoch, i, t_current]
        train_row = list()
        valid_row = list()
        for selection in self.evaluation_metrics:
            if selection in metrics_train:
                train_row.append(metrics_train[selection])
                valid_row.append(metrics_valid[selection])
            else:
                # Multi-class case, there is one metric per class (i.e. sensitivity-0, sensitivity-1...)
                train_values = [
                    metrics_train[key]
                    for key in metrics_train.keys()
                    if selection in key
                ]
                valid_values = [
                    metrics_valid[key]
                    for key in metrics_valid.keys()
                    if selection in key
                ]
                train_row.append(np.mean(train_values))
                valid_row.append(np.mean(valid_values))

        row = [general_row + train_row + valid_row]
        row_df = pd.DataFrame(row, columns=self.columns)
        with tsv_path.open(mode="a") as f:
            row_df.to_csv(f, header=False, index=False, sep="\t")

        # Write tensorboard logs
        global_step = i + epoch * len_epoch
        for metric_idx, metric in enumerate(self.evaluation_metrics):
            self.writer_train.add_scalar(
                metric,
                train_row[metric_idx],
                global_step,
            )
            self.writer_valid.add_scalar(
                metric,
                valid_row[metric_idx],
                global_step,
            )<|MERGE_RESOLUTION|>--- conflicted
+++ resolved
@@ -78,14 +78,7 @@
         from time import time
 
         # Write TSV file
-<<<<<<< HEAD
-        if file_name:
-            tsv_path = self.file_dir / file_name
-        else:
-            tsv_path = self.file_dir / "training.tsv"
-=======
         tsv_path = self.file_dir / "training.tsv"
->>>>>>> 7b688853
 
         t_current = time() - self.beginning_time
         general_row = [epoch, i, t_current]
