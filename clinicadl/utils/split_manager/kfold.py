--- conflicted
+++ resolved
@@ -43,14 +43,8 @@
         else:
             return self.split_list
 
-<<<<<<< HEAD
-    def _get_tsv_paths(self, cohort_path: Path, split):
-        train_path = cohort_path / f"split-{split}"
-        valid_path = cohort_path / f"split-{split}"
-=======
     def _get_tsv_paths(self, cohort_path: Path, *args):
         for split in args:
             train_path = cohort_path / f"split-{split}"
             valid_path = cohort_path / f"split-{split}"
->>>>>>> 7b688853
         return train_path, valid_path