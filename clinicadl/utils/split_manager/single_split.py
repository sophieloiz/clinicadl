--- conflicted
+++ resolved
@@ -35,11 +35,7 @@
     def split_iterator(self):
         return range(1)
 
-<<<<<<< HEAD
-    def _get_tsv_paths(self, cohort_path: Path):
-=======
     def _get_tsv_paths(self, cohort_path: Path, *args):
->>>>>>> 7b688853
         train_path = cohort_path
         valid_path = cohort_path
 
