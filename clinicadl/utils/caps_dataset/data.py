# coding: utf8

import abc
from logging import getLogger
from pathlib import Path
from typing import Any, Callable, Dict, List, Optional, Tuple, Union

import numpy as np
import pandas as pd
import torch
import torchio as tio
import torchvision.transforms as transforms
from clinica.utils.exceptions import ClinicaCAPSError
from torch.utils.data import Dataset

from clinicadl.prepare_data.prepare_data_utils import (
    PATTERN_DICT,
    TEMPLATE_DICT,
    compute_discarded_slices,
    compute_folder_and_file_type,
    extract_patch_path,
    extract_patch_tensor,
    extract_roi_path,
    extract_roi_tensor,
    extract_slice_path,
    extract_slice_tensor,
    find_mask_path,
)
from clinicadl.utils.exceptions import (
    ClinicaDLArgumentError,
    ClinicaDLConfigurationError,
    ClinicaDLTSVError,
)

logger = getLogger("clinicadl")


#################################
# Datasets loaders
#################################
class CapsDataset(Dataset):
    """Abstract class for all derived CapsDatasets."""

    def __init__(
        self,
        caps_directory: Path,
        data_df: pd.DataFrame,
        preprocessing_dict: Dict[str, Any],
        transformations: Optional[Callable],
        label_presence: bool,
        label: str = None,
        label_code: Dict[Any, int] = None,
        augmentation_transformations: Optional[Callable] = None,
        multi_cohort: bool = False,
    ):
        self.caps_directory = caps_directory
        self.caps_dict = self.create_caps_dict(caps_directory, multi_cohort)
        self.transformations = transformations
        self.augmentation_transformations = augmentation_transformations
        self.eval_mode = False
        self.label_presence = label_presence
        self.label = label
        self.label_code = label_code
        self.preprocessing_dict = preprocessing_dict

        if not hasattr(self, "elem_index"):
            raise AttributeError(
                "Child class of CapsDataset must set elem_index attribute."
            )
        if not hasattr(self, "mode"):
            raise AttributeError("Child class of CapsDataset, must set mode attribute.")

        self.df = data_df

        mandatory_col = {"participant_id", "session_id", "cohort"}
        if self.label_presence and self.label is not None:
            mandatory_col.add(self.label)

        if not mandatory_col.issubset(set(self.df.columns.values)):
            raise Exception(
                f"the data file is not in the correct format."
                f"Columns should include {mandatory_col}"
            )
        self.elem_per_image = self.num_elem_per_image()
        self.size = self[0]["image"].size()

    @property
    @abc.abstractmethod
    def elem_index(self):
        pass

    def label_fn(self, target: Union[str, float, int]) -> Union[float, int]:
        """
        Returns the label value usable in criterion.

        Args:
            target: value of the target.
        Returns:
            label: value of the label usable in criterion.
        """
        # Reconstruction case (no label)
        if self.label is None:
            return None
        # Regression case (no label code)
        elif self.label_code is None:
            return np.float32([target])
        # Classification case (label + label_code dict)
        else:
            return self.label_code[str(target)]

    def __len__(self) -> int:
        return len(self.df) * self.elem_per_image

    @staticmethod
<<<<<<< HEAD
    def create_caps_dict(caps_directory: str, multi_cohort: bool) -> Dict[str, str]:
=======
    def create_caps_dict(caps_directory: Path, multi_cohort: bool) -> Dict[str, Path]:
>>>>>>> 1b71810c
        from clinica.utils.inputs import check_caps_folder

        if multi_cohort:
            if not caps_directory.suffix == ".tsv":
                raise ClinicaDLArgumentError(
                    "If multi_cohort is True, the CAPS_DIRECTORY argument should be a path to a TSV file."
                )
            else:
                caps_df = pd.read_csv(caps_directory, sep="\t")
                check_multi_cohort_tsv(caps_df, "CAPS")
                caps_dict = dict()
                for idx in range(len(caps_df)):
                    cohort = caps_df.loc[idx, "cohort"]
                    caps_path = caps_df.loc[idx, "path"]
                    check_caps_folder(caps_path)
                    caps_dict[cohort] = caps_path
        else:
            check_caps_folder(caps_directory)
            caps_dict = {"single": caps_directory}

        return caps_dict

    def _get_image_path(self, participant: str, session: str, cohort: str) -> Path:
        """
        Gets the path to the tensor image (*.pt)

        Args:
            participant: ID of the participant.
            session: ID of the session.
            cohort: Name of the cohort.
        Returns:
            image_path: path to the tensor containing the whole image.
        """
        from clinica.utils.inputs import clinica_file_reader

        # Try to find .nii.gz file
        try:
            file_type = self.preprocessing_dict["file_type"]
            results = clinica_file_reader(
                [participant], [session], self.caps_dict[cohort], file_type
            )
            logger.debug(f"clinica_file_reader output: {results}")
            filepath = Path(results[0][0])
            image_filename = filepath.name.replace(".nii.gz", ".pt")

            folder, _ = compute_folder_and_file_type(self.preprocessing_dict)
            image_dir = (
                self.caps_dict[cohort]
                / "subjects"
                / participant
                / session
                / "deeplearning_prepare_data"
                / "image_based"
                / folder
            )
            image_path = image_dir / image_filename
        # Try to find .pt file
        except ClinicaCAPSError:
            file_type = self.preprocessing_dict["file_type"]
            file_type["pattern"] = file_type["pattern"].replace(".nii.gz", ".pt")
            results = clinica_file_reader(
                [participant], [session], self.caps_dict[cohort], file_type
            )
            filepath = results[0]
            image_path = Path(filepath[0])

        return image_path

    def _get_meta_data(self, idx: int) -> Tuple[str, str, str, int, int]:
        """
        Gets all meta data necessary to compute the path with _get_image_path

        Args:
            idx (int): row number of the meta-data contained in self.df
        Returns:
            participant (str): ID of the participant.
            session (str): ID of the session.
            cohort (str): Name of the cohort.
            elem_index (int): Index of the part of the image.
            label (str or float or int): value of the label to be used in criterion.
        """
        image_idx = idx // self.elem_per_image
        participant = self.df.loc[image_idx, "participant_id"]
        session = self.df.loc[image_idx, "session_id"]
        cohort = self.df.loc[image_idx, "cohort"]

        if self.elem_index is None:
            elem_idx = idx % self.elem_per_image
        else:
            elem_idx = self.elem_index
        if self.label_presence and self.label is not None:
            target = self.df.loc[image_idx, self.label]
            label = self.label_fn(target)
        else:
            label = -1

        return participant, session, cohort, elem_idx, label

    def _get_full_image(self) -> torch.Tensor:
        """
        Allows to get the an example of the image mode corresponding to the dataset.
        Useful to compute the number of elements if mode != image.

        Returns:
            image tensor of the full image first image.
        """
        import nibabel as nib
        from clinica.utils.inputs import clinica_file_reader

        participant_id = self.df.loc[0, "participant_id"]
        session_id = self.df.loc[0, "session_id"]
        cohort = self.df.loc[0, "cohort"]

        try:
            image_path = self._get_image_path(participant_id, session_id, cohort)
            image = torch.load(image_path)
        except IndexError:
            file_type = self.preprocessing_dict["file_type"]
            results = clinica_file_reader(
                [participant_id], [session_id], self.caps_dict[cohort], file_type
            )
            image_nii = nib.load(results[0])
            image_np = image_nii.get_fdata()
            image = ToTensor()(image_np)

        return image

    @abc.abstractmethod
    def __getitem__(self, idx: int) -> Dict[str, Any]:
        """
        Gets the sample containing all the information needed for training and testing tasks.

        Args:
            idx: row number of the meta-data contained in self.df
        Returns:
            dictionary with following items:
                - "image" (torch.Tensor): the input given to the model,
                - "label" (int or float): the label used in criterion,
                - "participant_id" (str): ID of the participant,
                - "session_id" (str): ID of the session,
                - f"{self.mode}_id" (int): number of the element,
                - "image_path": path to the image loaded in CAPS.

        """
        pass

    @abc.abstractmethod
    def num_elem_per_image(self) -> int:
        """Computes the number of elements per image based on the full image."""
        pass

    def eval(self):
        """Put the dataset on evaluation mode (data augmentation is not performed)."""
        self.eval_mode = True
        return self

    def train(self):
        """Put the dataset on training mode (data augmentation is performed)."""
        self.eval_mode = False
        return self


class CapsDatasetImage(CapsDataset):
    """Dataset of MRI organized in a CAPS folder."""

    def __init__(
        self,
        caps_directory: Path,
        data_file: pd.DataFrame,
        preprocessing_dict: Dict[str, Any],
        train_transformations: Optional[Callable] = None,
        label_presence: bool = True,
        label: str = None,
        label_code: Dict[str, int] = None,
        all_transformations: Optional[Callable] = None,
        multi_cohort: bool = False,
    ):
        """
        Args:
            caps_directory: Directory of all the images.
            data_file: Path to the tsv file or DataFrame containing the subject/session list.
            preprocessing_dict: preprocessing dict contained in the JSON file of prepare_data.
            train_transformations: Optional transform to be applied only on training mode.
            label_presence: If True the diagnosis will be extracted from the given DataFrame.
            label: Name of the column in data_df containing the label.
            label_code: label code that links the output node number to label value.
            all_transformations: Optional transform to be applied during training and evaluation.
            multi_cohort: If True caps_directory is the path to a TSV file linking cohort names and paths.

        """

        self.mode = "image"
        self.prepare_dl = preprocessing_dict["prepare_dl"]
        super().__init__(
            caps_directory,
            data_file,
            preprocessing_dict,
            augmentation_transformations=train_transformations,
            label_presence=label_presence,
            label=label,
            label_code=label_code,
            transformations=all_transformations,
            multi_cohort=multi_cohort,
        )

    @property
    def elem_index(self):
        return None

    def __getitem__(self, idx):
        participant, session, cohort, _, label = self._get_meta_data(idx)

        image_path = self._get_image_path(participant, session, cohort)
        image = torch.load(image_path)

        if self.transformations:
            image = self.transformations(image)

        if self.augmentation_transformations and not self.eval_mode:
            image = self.augmentation_transformations(image)

        sample = {
            "image": image,
            "label": label,
            "participant_id": participant,
            "session_id": session,
            "image_id": 0,
            "image_path": image_path.as_posix(),
        }

        return sample

    def num_elem_per_image(self):
        return 1


class CapsDatasetPatch(CapsDataset):
    def __init__(
        self,
        caps_directory: Path,
        data_file: pd.DataFrame,
        preprocessing_dict: Dict[str, Any],
        train_transformations: Optional[Callable] = None,
        patch_index: Optional[int] = None,
        label_presence: bool = True,
        label: str = None,
        label_code: Dict[str, int] = None,
        all_transformations: Optional[Callable] = None,
        multi_cohort: bool = False,
    ):
        """
        Args:
            caps_directory: Directory of all the images.
            data_file: Path to the tsv file or DataFrame containing the subject/session list.
            preprocessing_dict: preprocessing dict contained in the JSON file of prepare_data.
            train_transformations: Optional transform to be applied only on training mode.
            patch_index: If a value is given the same patch location will be extracted for each image.
                else the dataset will load all the patches possible for one image.
            label_presence: If True the diagnosis will be extracted from the given DataFrame.
            label: Name of the column in data_df containing the label.
            label_code: label code that links the output node number to label value.
            all_transformations: Optional transform to be applied during training and evaluation.
            multi_cohort: If True caps_directory is the path to a TSV file linking cohort names and paths.

        """
        self.patch_size = preprocessing_dict["patch_size"]
        self.stride_size = preprocessing_dict["stride_size"]
        self.patch_index = patch_index
        self.mode = "patch"
        self.prepare_dl = preprocessing_dict["prepare_dl"]
        super().__init__(
            caps_directory,
            data_file,
            preprocessing_dict,
            augmentation_transformations=train_transformations,
            label_presence=label_presence,
            label=label,
            label_code=label_code,
            transformations=all_transformations,
            multi_cohort=multi_cohort,
        )

    @property
    def elem_index(self):
        return self.patch_index

    def __getitem__(self, idx):
        participant, session, cohort, patch_idx, label = self._get_meta_data(idx)
        image_path = self._get_image_path(participant, session, cohort)

        if self.prepare_dl:
            patch_dir = image_path.parent.as_posix().replace(
                "image_based", f"{self.mode}_based"
            )
            patch_filename = extract_patch_path(
                image_path, self.patch_size, self.stride_size, patch_idx
            )
            patch_tensor = torch.load(Path(patch_dir).resolve() / patch_filename)

        else:
            image = torch.load(image_path)
            patch_tensor = extract_patch_tensor(
                image, self.patch_size, self.stride_size, patch_idx
            )

        if self.transformations:
            patch_tensor = self.transformations(patch_tensor)

        if self.augmentation_transformations and not self.eval_mode:
            patch_tensor = self.augmentation_transformations(patch_tensor)

        sample = {
            "image": patch_tensor,
            "label": label,
            "participant_id": participant,
            "session_id": session,
            "patch_id": patch_idx,
        }

        return sample

    def num_elem_per_image(self):
        if self.elem_index is not None:
            return 1

        image = self._get_full_image()

        patches_tensor = (
            image.unfold(1, self.patch_size, self.stride_size)
            .unfold(2, self.patch_size, self.stride_size)
            .unfold(3, self.patch_size, self.stride_size)
            .contiguous()
        )
        patches_tensor = patches_tensor.view(
            -1, self.patch_size, self.patch_size, self.patch_size
        )
        num_patches = patches_tensor.shape[0]
        return num_patches


class CapsDatasetRoi(CapsDataset):
    def __init__(
        self,
        caps_directory: Path,
        data_file: pd.DataFrame,
        preprocessing_dict: Dict[str, Any],
        roi_index: Optional[int] = None,
        train_transformations: Optional[Callable] = None,
        label_presence: bool = True,
        label: str = None,
        label_code: Dict[str, int] = None,
        all_transformations: Optional[Callable] = None,
        multi_cohort: bool = False,
    ):
        """
        Args:
            caps_directory: Directory of all the images.
            data_file: Path to the tsv file or DataFrame containing the subject/session list.
            preprocessing_dict: preprocessing dict contained in the JSON file of prepare_data.
            roi_index: If a value is given the same region will be extracted for each image.
                else the dataset will load all the regions possible for one image.
            train_transformations: Optional transform to be applied only on training mode.
            label_presence: If True the diagnosis will be extracted from the given DataFrame.
            label: Name of the column in data_df containing the label.
            label_code: label code that links the output node number to label value.
            all_transformations: Optional transform to be applied during training and evaluation.
            multi_cohort: If True caps_directory is the path to a TSV file linking cohort names and paths.

        """
        self.roi_index = roi_index
        self.mode = "roi"
        self.roi_list = preprocessing_dict["roi_list"]
        self.uncropped_roi = preprocessing_dict["uncropped_roi"]
        self.prepare_dl = preprocessing_dict["prepare_dl"]
        self.mask_paths, self.mask_arrays = self._get_mask_paths_and_tensors(
            caps_directory, multi_cohort, preprocessing_dict
        )
        super().__init__(
            caps_directory,
            data_file,
            preprocessing_dict,
            augmentation_transformations=train_transformations,
            label_presence=label_presence,
            label=label,
            label_code=label_code,
            transformations=all_transformations,
            multi_cohort=multi_cohort,
        )

    @property
    def elem_index(self):
        return self.roi_index

    def __getitem__(self, idx):
        participant, session, cohort, roi_idx, label = self._get_meta_data(idx)
        image_path = self._get_image_path(participant, session, cohort)

        if self.roi_list is None:
            raise NotImplementedError(
                "Default regions are not available anymore in ClinicaDL. "
                "Please define appropriate masks and give a roi_list."
            )

        if self.prepare_dl:
            mask_path = self.mask_paths[roi_idx]
            roi_dir = image_path.parent.as_posix().replace(
                "image_based", f"{self.mode}_based"
            )
            roi_filename = extract_roi_path(image_path, mask_path, self.uncropped_roi)
            roi_tensor = torch.load(Path(roi_dir) / roi_filename)

        else:
            image = torch.load(image_path)
            mask_array = self.mask_arrays[roi_idx]
            roi_tensor = extract_roi_tensor(image, mask_array, self.uncropped_roi)

        if self.transformations:
            roi_tensor = self.transformations(roi_tensor)

        if self.augmentation_transformations and not self.eval_mode:
            roi_tensor = self.augmentation_transformations(roi_tensor)

        sample = {
            "image": roi_tensor,
            "label": label,
            "participant_id": participant,
            "session_id": session,
            "roi_id": roi_idx,
        }

        return sample

    def num_elem_per_image(self):
        if self.elem_index is not None:
            return 1
        if self.roi_list is None:
            return 2
        else:
            return len(self.roi_list)

    def _get_mask_paths_and_tensors(
        self,
        caps_directory: Path,
        multi_cohort: bool,
        preprocessing_dict: Dict[str, Any],
    ) -> Tuple[List[str], List]:
        """Loads the masks necessary to regions extraction"""
        import nibabel as nib

        caps_dict = self.create_caps_dict(caps_directory, multi_cohort)

        if len(caps_dict) > 1:
            caps_directory = caps_dict[next(iter(caps_dict))]
            logger.warning(
                f"The equality of masks is not assessed for multi-cohort training. "
                f"The masks stored in {caps_directory} will be used."
            )
        # Find template name
        if preprocessing_dict["preprocessing"] == "custom":
            template_name = preprocessing_dict["roi_custom_template"]
            if template_name is None:
                raise ValueError(
                    f"Please provide a name for the template when preprocessing is `custom`."
                )
        elif preprocessing_dict["preprocessing"] in TEMPLATE_DICT:
            template_name = TEMPLATE_DICT[preprocessing_dict["preprocessing"]]
        else:
            raise NotImplementedError(
                f"Template of preprocessing {preprocessing_dict['preprocessing']} "
                f"is not defined."
            )

        # Find mask pattern
        if preprocessing_dict["preprocessing"] == "custom":
            pattern = preprocessing_dict["roi_custom_mask_pattern"]
            if pattern is None:
                raise ValueError(
                    f"Please provide a pattern for the masks when preprocessing is `custom`."
                )
        elif preprocessing_dict["preprocessing"] in PATTERN_DICT:
            pattern = PATTERN_DICT[preprocessing_dict["preprocessing"]]
        else:
            raise NotImplementedError(
                f"Pattern of mask for preprocessing {preprocessing_dict['preprocessing']} "
                f"is not defined."
            )

        mask_location = caps_directory / "masks" / f"tpl-{template_name}"

        mask_paths, mask_arrays = list(), list()
        for roi in self.roi_list:
            logger.info(f"Find mask for roi {roi}.")
            mask_path, desc = find_mask_path(mask_location, roi, pattern, True)
            if mask_path is None:
                raise FileNotFoundError(desc)
            mask_nii = nib.load(mask_path)
            mask_paths.append(Path(mask_path))
            mask_arrays.append(mask_nii.get_fdata())

        return mask_paths, mask_arrays


class CapsDatasetSlice(CapsDataset):
    def __init__(
        self,
        caps_directory: Path,
        data_file: pd.DataFrame,
        preprocessing_dict: Dict[str, Any],
        slice_index: Optional[int] = None,
        train_transformations: Optional[Callable] = None,
        label_presence: bool = True,
        label: str = None,
        label_code: Dict[str, int] = None,
        all_transformations: Optional[Callable] = None,
        multi_cohort: bool = False,
    ):
        """
        Args:
            caps_directory: Directory of all the images.
            data_file: Path to the tsv file or DataFrame containing the subject/session list.
            preprocessing_dict: preprocessing dict contained in the JSON file of prepare_data.
            slice_index: If a value is given the same slice will be extracted for each image.
                else the dataset will load all the slices possible for one image.
            train_transformations: Optional transform to be applied only on training mode.
            label_presence: If True the diagnosis will be extracted from the given DataFrame.
            label: Name of the column in data_df containing the label.
            label_code: label code that links the output node number to label value.
            all_transformations: Optional transform to be applied during training and evaluation.
            multi_cohort: If True caps_directory is the path to a TSV file linking cohort names and paths.
        """
        self.slice_index = slice_index
        self.slice_direction = preprocessing_dict["slice_direction"]
        self.slice_mode = preprocessing_dict["slice_mode"]
        self.discarded_slices = compute_discarded_slices(
            preprocessing_dict["discarded_slices"]
        )
        self.num_slices = None
        if "num_slices" in preprocessing_dict:
            self.num_slices = preprocessing_dict["num_slices"]

        self.mode = "slice"
        self.prepare_dl = preprocessing_dict["prepare_dl"]
        super().__init__(
            caps_directory,
            data_file,
            preprocessing_dict,
            augmentation_transformations=train_transformations,
            label_presence=label_presence,
            label=label,
            label_code=label_code,
            transformations=all_transformations,
            multi_cohort=multi_cohort,
        )

    @property
    def elem_index(self):
        return self.slice_index

    def __getitem__(self, idx):
        participant, session, cohort, slice_idx, label = self._get_meta_data(idx)
        slice_idx = slice_idx + self.discarded_slices[0]
        image_path = self._get_image_path(participant, session, cohort)

        if self.prepare_dl:
            slice_dir = image_path.parent.as_posix().replace(
                "image_based", f"{self.mode}_based"
            )
            slice_filename = extract_slice_path(
                image_path, self.slice_direction, self.slice_mode, slice_idx
            )
            slice_tensor = torch.load(Path(slice_dir) / slice_filename)

        else:
            image_path = self._get_image_path(participant, session, cohort)
            image = torch.load(image_path)
            slice_tensor = extract_slice_tensor(
                image, self.slice_direction, self.slice_mode, slice_idx
            )

        if self.transformations:
            slice_tensor = self.transformations(slice_tensor)

        if self.augmentation_transformations and not self.eval_mode:
            slice_tensor = self.augmentation_transformations(slice_tensor)

        sample = {
            "image": slice_tensor,
            "label": label,
            "participant_id": participant,
            "session_id": session,
            "slice_id": slice_idx,
        }

        return sample

    def num_elem_per_image(self):
        if self.elem_index is not None:
            return 1

        if self.num_slices is not None:
            return self.num_slices

        image = self._get_full_image()
        return (
            image.size(self.slice_direction + 1)
            - self.discarded_slices[0]
            - self.discarded_slices[1]
        )


def return_dataset(
    input_dir: Path,
    data_df: pd.DataFrame,
    preprocessing_dict: Dict[str, Any],
    all_transformations: Optional[Callable],
    label: str = None,
    label_code: Dict[str, int] = None,
    train_transformations: Optional[Callable] = None,
    cnn_index: int = None,
    label_presence: bool = True,
    multi_cohort: bool = False,
) -> CapsDataset:
    """
    Return appropriate Dataset according to given options.
    Args:
        input_dir: path to a directory containing a CAPS structure.
        data_df: List subjects, sessions and diagnoses.
        preprocessing_dict: preprocessing dict contained in the JSON file of prepare_data.
        train_transformations: Optional transform to be applied during training only.
        all_transformations: Optional transform to be applied during training and evaluation.
        label: Name of the column in data_df containing the label.
        label_code: label code that links the output node number to label value.
        cnn_index: Index of the CNN in a multi-CNN paradigm (optional).
        label_presence: If True the diagnosis will be extracted from the given DataFrame.
        multi_cohort: If True caps_directory is the path to a TSV file linking cohort names and paths.

    Returns:
         the corresponding dataset.
    """
    if cnn_index is not None and preprocessing_dict["mode"] == "image":
        raise NotImplementedError(
            f"Multi-CNN is not implemented for {preprocessing_dict['mode']} mode."
        )

    if preprocessing_dict["mode"] == "image":
        return CapsDatasetImage(
            input_dir,
            data_df,
            preprocessing_dict,
            train_transformations=train_transformations,
            all_transformations=all_transformations,
            label_presence=label_presence,
            label=label,
            label_code=label_code,
            multi_cohort=multi_cohort,
        )
    elif preprocessing_dict["mode"] == "patch":
        return CapsDatasetPatch(
            input_dir,
            data_df,
            preprocessing_dict,
            train_transformations=train_transformations,
            all_transformations=all_transformations,
            patch_index=cnn_index,
            label_presence=label_presence,
            label=label,
            label_code=label_code,
            multi_cohort=multi_cohort,
        )
    elif preprocessing_dict["mode"] == "roi":
        return CapsDatasetRoi(
            input_dir,
            data_df,
            preprocessing_dict,
            train_transformations=train_transformations,
            all_transformations=all_transformations,
            roi_index=cnn_index,
            label_presence=label_presence,
            label=label,
            label_code=label_code,
            multi_cohort=multi_cohort,
        )
    elif preprocessing_dict["mode"] == "slice":
        return CapsDatasetSlice(
            input_dir,
            data_df,
            preprocessing_dict,
            train_transformations=train_transformations,
            all_transformations=all_transformations,
            slice_index=cnn_index,
            label_presence=label_presence,
            label=label,
            label_code=label_code,
            multi_cohort=multi_cohort,
        )
    else:
        raise NotImplementedError(
            f"Mode {preprocessing_dict['mode']} is not implemented."
        )


##################################
# Transformations
##################################


class RandomNoising(object):
    """Applies a random zoom to a tensor"""

    def __init__(self, sigma=0.1):
        self.sigma = sigma

    def __call__(self, image):
        import random

        sigma = random.uniform(0, self.sigma)
        dist = torch.distributions.normal.Normal(0, sigma)
        return image + dist.sample(image.shape)


class RandomSmoothing(object):
    """Applies a random zoom to a tensor"""

    def __init__(self, sigma=1):
        self.sigma = sigma

    def __call__(self, image):
        import random

        from scipy.ndimage import gaussian_filter

        sigma = random.uniform(0, self.sigma)
        image = gaussian_filter(image, sigma)  # smoothing of data
        image = torch.from_numpy(image).float()
        return image


class RandomCropPad(object):
    def __init__(self, length):
        self.length = length

    def __call__(self, image):
        dimensions = len(image.shape) - 1
        crop = np.random.randint(-self.length, self.length, dimensions)
        if dimensions == 2:
            output = torch.nn.functional.pad(
                image, (-crop[0], crop[0], -crop[1], crop[1])
            )
        elif dimensions == 3:
            output = torch.nn.functional.pad(
                image, (-crop[0], crop[0], -crop[1], crop[1], -crop[2], crop[2])
            )
        else:
            raise ValueError(
                f"RandomCropPad is only available for 2D or 3D data. Image is {dimensions}D"
            )
        return output


class GaussianSmoothing(object):
    def __init__(self, sigma):
        self.sigma = sigma

    def __call__(self, sample):
        from scipy.ndimage.filters import gaussian_filter

        image = sample["image"]
        np.nan_to_num(image, copy=False)
        smoothed_image = gaussian_filter(image, sigma=self.sigma)
        sample["image"] = smoothed_image

        return sample


class RandomMotion(object):
    """Applies a Random Motion"""

    def __init__(self, translation, rotation, num_transforms):
        self.rotation = rotation
        self.translation = translation
        self.num_transforms = num_transforms

    def __call__(self, image):
        motion = tio.RandomMotion(
            degrees=self.rotation,
            translation=self.translation,
            num_transforms=self.num_transforms,
        )
        image = motion(image)

        return image


class RandomGhosting(object):
    """Applies a Random Ghosting"""

    def __init__(self, num_ghosts):
        self.num_ghosts = num_ghosts

    def __call__(self, image):
        ghost = tio.RandomGhosting(num_ghosts=self.num_ghosts)
        image = ghost(image)

        return image


class RandomSpike(object):
    """Applies a Random Spike"""

    def __init__(self, num_spikes, intensity):
        self.num_spikes = num_spikes
        self.intensity = intensity

    def __call__(self, image):
        spike = tio.RandomSpike(
            num_spikes=self.num_spikes,
            intensity=self.intensity,
        )
        image = spike(image)

        return image


class RandomBiasField(object):
    """Applies a Random Bias Field"""

    def __init__(self, coefficients):
        self.coefficients = coefficients

    def __call__(self, image):
        bias_field = tio.RandomBiasField(coefficients=self.coefficients)
        image = bias_field(image)

        return image


class RandomBlur(object):
    """Applies a Random Blur"""

    def __init__(self, std):
        self.std = std

    def __call__(self, image):
        blur = tio.RandomBlur(std=self.std)
        image = blur(image)

        return image


class RandomSwap(object):
    """Applies a Random Swap"""

    def __init__(self, patch_size, num_iterations):
        self.patch_size = patch_size
        self.num_iterations = num_iterations

    def __call__(self, image):
        swap = tio.RandomSwap(
            patch_size=self.patch_size, num_iterations=self.num_iterations
        )
        image = swap(image)

        return image


class ToTensor(object):
    """Convert image type to Tensor and diagnosis to diagnosis code"""

    def __call__(self, image):
        np.nan_to_num(image, copy=False)
        image = image.astype(float)

        return torch.from_numpy(image[np.newaxis, :]).float()


class MinMaxNormalization(object):
    """Normalizes a tensor between 0 and 1"""

    def __call__(self, image):
        return (image - image.min()) / (image.max() - image.min())


class NanRemoval(object):
    def __init__(self):
        self.nan_detected = False  # Avoid warning each time new data is seen

    def __call__(self, image):
        if torch.isnan(image).any().item():
            if not self.nan_detected:
                logger.warning(
                    "NaN values were found in your images and will be removed."
                )
                self.nan_detected = True
            return torch.nan_to_num(image)
        else:
            return image


class SizeReduction(object):
    """Reshape the input tensor to be of size [80, 96, 80]"""

    def __init__(self, size_reduction_factor=2) -> None:
        self.size_reduction_factor = size_reduction_factor

    def __call__(self, image):
        if self.size_reduction_factor == 2:
            return image[:, 4:164:2, 8:200:2, 8:168:2]
        elif self.size_reduction_factor == 3:
            return image[:, 0:168:3, 8:200:3, 4:172:3]
        elif self.size_reduction_factor == 4:
            return image[:, 4:164:4, 8:200:4, 8:168:4]
        elif self.size_reduction_factor == 5:
            return image[:, 4:164:5, 0:200:5, 8:168:5]
        else:
            raise ClinicaDLConfigurationError(
                "size_reduction_factor must be 2, 3, 4 or 5."
            )


def get_transforms(
    normalize: bool = True,
    data_augmentation: List[str] = None,
    size_reduction: bool = False,
    size_reduction_factor: int = 2,
) -> Tuple[transforms.Compose, transforms.Compose]:
    """
    Outputs the transformations that will be applied to the dataset

    Args:
        normalize: if True will perform MinMaxNormalization.
        data_augmentation: list of data augmentation performed on the training set.

    Returns:
        transforms to apply in train and evaluation mode / transforms to apply in evaluation mode only.
    """
    augmentation_dict = {
        "Noise": RandomNoising(sigma=0.1),
        "Erasing": transforms.RandomErasing(),
        "CropPad": RandomCropPad(10),
        "Smoothing": RandomSmoothing(),
        "Motion": RandomMotion((2, 4), (2, 4), 2),
        "Ghosting": RandomGhosting((4, 10)),
        "Spike": RandomSpike(1, (1, 3)),
        "BiasField": RandomBiasField(0.5),
        "RandomBlur": RandomBlur((0, 2)),
        "RandomSwap": RandomSwap(15, 100),
        "None": None,
    }

    augmentation_list = []
    transformations_list = []

    if data_augmentation:
        augmentation_list.extend(
            [augmentation_dict[augmentation] for augmentation in data_augmentation]
        )

    transformations_list.append(NanRemoval())
    if normalize:
        transformations_list.append(MinMaxNormalization())
    if size_reduction:
        transformations_list.append(SizeReduction(size_reduction_factor))

    all_transformations = transforms.Compose(transformations_list)
    train_transformations = transforms.Compose(augmentation_list)

    return train_transformations, all_transformations


################################
# TSV files loaders
################################
def load_data_test(test_path: Path, diagnoses_list, baseline=True, multi_cohort=False):
    """
    Load data not managed by split_manager.

    Args:
        test_path (str): path to the test TSV files / split directory / TSV file for multi-cohort
        diagnoses_list (List[str]): list of the diagnoses wanted in case of split_dir or multi-cohort
        baseline (bool): If True baseline sessions only used (split_dir handling only).
        multi_cohort (bool): If True considers multi-cohort setting.
    """
    # TODO: computes baseline sessions on-the-fly to manager TSV file case

    if multi_cohort:
        if not test_path.suffix == ".tsv":
            raise ClinicaDLArgumentError(
                "If multi_cohort is given, the TSV_DIRECTORY argument should be a path to a TSV file."
            )
        else:
            tsv_df = pd.read_csv(test_path, sep="\t")
            check_multi_cohort_tsv(tsv_df, "labels")
            test_df = pd.DataFrame()
            found_diagnoses = set()
            for idx in range(len(tsv_df)):
                cohort_name = tsv_df.loc[idx, "cohort"]
                cohort_path = tsv_df.loc[idx, "path"]
                cohort_diagnoses = (
                    tsv_df.loc[idx, "diagnoses"].replace(" ", "").split(",")
                )
                if bool(set(cohort_diagnoses) & set(diagnoses_list)):
                    target_diagnoses = list(set(cohort_diagnoses) & set(diagnoses_list))
                    cohort_test_df = load_data_test_single(
                        cohort_path, target_diagnoses, baseline=baseline
                    )
                    cohort_test_df["cohort"] = cohort_name
                    test_df = pd.concat([test_df, cohort_test_df])
                    found_diagnoses = found_diagnoses | (
                        set(cohort_diagnoses) & set(diagnoses_list)
                    )

            if found_diagnoses != set(diagnoses_list):
                raise ValueError(
                    f"The diagnoses found in the multi cohort dataset {found_diagnoses} "
                    f"do not correspond to the diagnoses wanted {set(diagnoses_list)}."
                )
            test_df.reset_index(inplace=True, drop=True)
    else:
        if test_path.suffix == ".tsv":
            tsv_df = pd.read_csv(test_path, sep="\t")
            multi_col = {"cohort", "path"}
            if multi_col.issubset(tsv_df.columns.values):
                raise ClinicaDLConfigurationError(
                    "To use multi-cohort framework, please add 'multi_cohort=true' in your configuration file or '--multi_cohort' flag to the command line."
                )
        test_df = load_data_test_single(test_path, diagnoses_list, baseline=baseline)
        test_df["cohort"] = "single"

    return test_df


<<<<<<< HEAD
def load_data_test_single(test_path, diagnoses_list, baseline=True):
    if test_path.endswith(".tsv"):
=======
def load_data_test_single(test_path: Path, diagnoses_list, baseline=True):
    if test_path.suffix == ".tsv":
>>>>>>> 1b71810c
        test_df = pd.read_csv(test_path, sep="\t")
        if "diagnosis" not in test_df.columns.values:
            raise ClinicaDLTSVError(
                f"'diagnosis' column must be present in TSV file {test_path}."
            )
        test_df = test_df[test_df.diagnosis.isin(diagnoses_list)]
        if len(test_df) == 0:
            raise ClinicaDLTSVError(
                f"Diagnoses wanted {diagnoses_list} were not found in TSV file {test_path}."
            )
        return test_df

    test_df = pd.DataFrame()

    if baseline:
        if not (test_path.parent / "train_baseline.tsv").is_file():
            if not (test_path.parent / "labels_baseline.tsv").is_file():
                raise ClinicaDLTSVError(
                    f"There is no train_baseline.tsv nor labels_baseline.tsv in your folder {test_path.parents[0]} "
                )
            else:
                test_path = test_path.parent / "labels_baseline.tsv"
        else:
            test_path = test_path.parent / "train_baseline.tsv"
    else:
        if not (test_path.parent / "train.tsv").is_file():
            if not (test_path.parent / "labels.tsv").is_file():
                raise ClinicaDLTSVError(
                    f"There is no train.tsv or labels.tsv in your folder {test_path.parent} "
                )
            else:
                test_path = test_path.parent / "labels.tsv"
        else:
            test_path = test_path.parent / "train.tsv"

    test_df = pd.read_csv(test_path, sep="\t")
    test_df = test_df[test_df.diagnosis.isin(diagnoses_list)]
    test_df.reset_index(inplace=True, drop=True)

    return test_df


def check_multi_cohort_tsv(tsv_df, purpose):
    """
    Checks that a multi-cohort TSV file is valid.

    Args:
        tsv_df (pd.DataFrame): DataFrame of multi-cohort definition.
        purpose (str): what the TSV file describes (CAPS or TSV).
    Raises:
        ValueError: if the TSV file is badly formatted.
    """
    if purpose.upper() == "CAPS":
        mandatory_col = {"cohort", "path"}
    else:
        mandatory_col = {"cohort", "path", "diagnoses"}
    if not mandatory_col.issubset(tsv_df.columns.values):
        raise ClinicaDLTSVError(
            f"Columns of the TSV file used for {purpose} location must include {mandatory_col}"
        )<|MERGE_RESOLUTION|>--- conflicted
+++ resolved
@@ -112,11 +112,8 @@
         return len(self.df) * self.elem_per_image
 
     @staticmethod
-<<<<<<< HEAD
-    def create_caps_dict(caps_directory: str, multi_cohort: bool) -> Dict[str, str]:
-=======
+
     def create_caps_dict(caps_directory: Path, multi_cohort: bool) -> Dict[str, Path]:
->>>>>>> 1b71810c
         from clinica.utils.inputs import check_caps_folder
 
         if multi_cohort:
@@ -1148,13 +1145,9 @@
     return test_df
 
 
-<<<<<<< HEAD
-def load_data_test_single(test_path, diagnoses_list, baseline=True):
-    if test_path.endswith(".tsv"):
-=======
+
 def load_data_test_single(test_path: Path, diagnoses_list, baseline=True):
     if test_path.suffix == ".tsv":
->>>>>>> 1b71810c
         test_df = pd.read_csv(test_path, sep="\t")
         if "diagnosis" not in test_df.columns.values:
             raise ClinicaDLTSVError(
