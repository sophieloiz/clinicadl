# coding: utf8

from . import cli
from clinicadl.tools.deep_learning import commandline_to_json
import torch
from os import path
import sys


def main():

    parser = cli.parse_command_line()
    args = parser.parse_args()

    if args.task == "train" and args.mode == "slice":
        args.mode_task = "cnn"

    commandline = parser.parse_known_args()

    arguments = vars(args)

    if (arguments['task'] != 'preprocessing') \
            and (arguments['task'] != 'extract') \
            and (arguments['task'] != 'generate') \
            and (arguments['task'] != 'tsvtool') \
<<<<<<< HEAD
            and (arguments['task'] != 'quality_check'):
        commandline_to_json(commandline, arguments["mode_task"])
=======
            and (arguments['task'] != 'classify'):
        commandline_to_json(commandline)
        text_file = open(path.join(args.output_dir, 'environment.txt'), 'w')
        text_file.write('Version of python: %s \n' % sys.version)
        text_file.write('Version of pytorch: %s \n' % torch.__version__)
        text_file.close()
>>>>>>> db2b711e

    if arguments['task'] in ['train', 'quality_check']:
        if not args.use_cpu and not torch.cuda.is_available():
            raise ValueError("No GPU is available. Please add the -cpu flag to run on CPU.")

    args.func(args)

    
if __name__ == '__main__':
    main()<|MERGE_RESOLUTION|>--- conflicted
+++ resolved
@@ -23,17 +23,13 @@
             and (arguments['task'] != 'extract') \
             and (arguments['task'] != 'generate') \
             and (arguments['task'] != 'tsvtool') \
-<<<<<<< HEAD
-            and (arguments['task'] != 'quality_check'):
-        commandline_to_json(commandline, arguments["mode_task"])
-=======
+            and (arguments['task'] != 'quality_check') \
             and (arguments['task'] != 'classify'):
         commandline_to_json(commandline)
         text_file = open(path.join(args.output_dir, 'environment.txt'), 'w')
         text_file.write('Version of python: %s \n' % sys.version)
         text_file.write('Version of pytorch: %s \n' % torch.__version__)
         text_file.close()
->>>>>>> db2b711e
 
     if arguments['task'] in ['train', 'quality_check']:
         if not args.use_cpu and not torch.cuda.is_available():
